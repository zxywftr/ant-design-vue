--- conflicted
+++ resolved
@@ -73,14 +73,9 @@
       data-sf-hide-after-submit="false"
       data-sf-delay-visible="false"
       data-sf-preload="true"
-<<<<<<< HEAD
-    ></div> -->
-    <script async src="//aliyuncdn.antdv.com/form/static/embed/v1.js"></script>
-=======
       data-sf-width="368px"
       data-sf-height="407px"
     ></div>
     <script async src="https://aliyuncdn.antdv.com/form/static/embed/runtime.js"></script> -->
->>>>>>> 1977074a
   </body>
 </html>
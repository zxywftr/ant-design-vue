<template>
  <header id="header" :class="headerClassName">
    <!-- <div v-if="visibleAdblockBanner" class="adblock-banner">
      <template v-if="isZhCN">
        我们检测到你可能使用了 AdBlock 或 Adblock
        Plus，它会影响到正常功能的使用（如复制、展开代码等）。
        <br />
        你可以将 Ant Design Vue 加入白名单，以便我们更好地提供服务。
      </template>
      <template v-else>
        We have detected that you may use AdBlock or Adblock Plus, which will affect the use of
        normal functions (such as copying, expanding code, etc.)
        <br />
        You can add Ant Design Vue to the whitelist so that we can provide better services.
      </template>

      <CloseOutlined class="close-icon" @click="visibleAdblockBanner = false" />
    </div> -->
    <div v-if="visibleAlertBanner && isZhCN" class="alert-banner">
<<<<<<< HEAD
      Surely Form 2.0 发布，快速搭建在线问卷，无缝嵌入各种系统
=======
      Surely Form 2.0 发布，快速定制自己的问卷平台 &nbsp;&nbsp;
>>>>>>> 1977074a
      <a href="https://form.antdv.com">立即体验</a>

      <CloseOutlined class="close-icon" @click="visibleAlertBanner = false" />
    </div>
    <a-popover
      v-model:open="menuVisible"
      overlay-class-name="popover-menu"
      placement="bottomRight"
      trigger="click"
      arrow-point-at-center
    >
      <UnorderedListOutlined class="nav-phone-icon" />
      <template #content>
        <Menu :is-mobile="isMobile" />
      </template>
    </a-popover>
    <a-row :style="{ flexFlow: 'nowrap', height: 64 }">
      <a-col v-bind="colProps[0]">
        <Logo />
      </a-col>
      <a-col v-bind="colProps[1]" class="menu-row">
        <SearchBox
          key="search"
          :is-zh-c-n="isZhCN"
          :responsive="responsive"
          @triggerFocus="onTriggerSearching"
        />
        <Menu v-if="!isMobile" />
      </a-col>
    </a-row>
  </header>
</template>
<script lang="ts">
import type { GlobalConfig } from '../../App.vue';
import { GLOBAL_CONFIG } from '../../SymbolKey';
import { getLocalizedPathname } from '../../utils/util';
import { computed, defineComponent, inject, onMounted, ref, watch } from 'vue';
import { useRoute } from 'vue-router';
import Logo from './Logo.vue';
import Menu from './Menu.vue';
import { UnorderedListOutlined, CloseOutlined } from '@ant-design/icons-vue';
import SearchBox from './SearchBox.vue';
import { version } from 'ant-design-vue';
export default defineComponent({
  components: {
    Logo,
    Menu,
    UnorderedListOutlined,
    SearchBox,
    CloseOutlined,
  },
  setup() {
    const route = useRoute();
    const globalConfig = inject<GlobalConfig>(GLOBAL_CONFIG);
    const isHome = computed(() => {
      return ['', 'index', 'index-cn'].includes(route.path);
    });

    const menuVisible = ref(false);
    const colProps = isHome.value
      ? [{ flex: 'none' }, { flex: 'auto' }]
      : [
          {
            xxxl: 4,
            xxl: 4,
            xl: 5,
            lg: 6,
            md: 6,
            sm: 24,
            xs: 24,
          },
          {
            xxxl: 20,
            xxl: 20,
            xl: 19,
            lg: 18,
            md: 18,
            sm: 0,
            xs: 0,
          },
        ];
    const searching = ref(false);
    const onTriggerSearching = (value: boolean) => {
      searching.value = value;
    };
    const initDocSearch = () => {
      window.docsearch({
        apiKey: '92003c1d1d07beef165b08446f4224a3',
        indexName: 'antdv',
        inputSelector: '#search-box input',
        algoliaOptions: { facetFilters: [`tags:${globalConfig.isZhCN.value ? 'cn' : 'en'}`] },
        transformData(hits: any[]) {
          hits.forEach(hit => {
            hit.url = hit.url.replace('www.antdv.com', window.location.host);
            hit.url = hit.url.replace('https:', window.location.protocol);
          });
          return hits;
        },
        debug: false, // Set debug to true if you want to inspect the dropdown
      });
    };
    onMounted(() => {
      setTimeout(() => {
        initDocSearch();
      });
    });
    const visibleAdblockBanner = ref(false);
    watch(globalConfig?.blocked, val => {
      visibleAdblockBanner.value = val;
    });
<<<<<<< HEAD
    const visibleAlertBanner = ref(!localStorage.getItem('surelyform2'));
    watch(visibleAlertBanner, () => {
      if (!visibleAlertBanner.value) {
        localStorage.setItem('surelyform2', version);
=======
    const visibleAlertBanner = ref(!localStorage.getItem('surelyform_v2'));
    watch(visibleAlertBanner, () => {
      if (!visibleAlertBanner.value) {
        localStorage.setItem('surelyform_v2', version);
>>>>>>> 1977074a
      }
    });
    return {
      isZhCN: globalConfig.isZhCN,
      isMobile: globalConfig.isMobile,
      responsive: globalConfig.responsive,
      getLocalizedPathname,
      visibleAdblockBanner,
      headerClassName: {
        clearfix: true,
        'home-header': isHome.value,
      },
      colProps,
      menuVisible,
      onTriggerSearching,
      visibleAlertBanner,
    };
  },
});
</script>
<style lang="less" src="./index.less"></style>
<style scope>
.adblock-banner,
.alert-banner {
  position: relative;
  z-index: 100;
  padding: 16px;
  line-height: 28px;
  color: #8590a6;
  text-align: center;
  background-color: #141414;
}
.alert-banner {
  color: #fff;
  padding: 5px;
}
.alert-banner a {
  color: #fff;
  text-decoration: underline;
}
.alert-banner .close-icon {
  top: 12px;
}
.close-icon {
  position: absolute;
  top: 15px;
  right: 15px;
}
</style><|MERGE_RESOLUTION|>--- conflicted
+++ resolved
@@ -17,11 +17,7 @@
       <CloseOutlined class="close-icon" @click="visibleAdblockBanner = false" />
     </div> -->
     <div v-if="visibleAlertBanner && isZhCN" class="alert-banner">
-<<<<<<< HEAD
-      Surely Form 2.0 发布，快速搭建在线问卷，无缝嵌入各种系统
-=======
       Surely Form 2.0 发布，快速定制自己的问卷平台 &nbsp;&nbsp;
->>>>>>> 1977074a
       <a href="https://form.antdv.com">立即体验</a>
 
       <CloseOutlined class="close-icon" @click="visibleAlertBanner = false" />
@@ -132,17 +128,10 @@
     watch(globalConfig?.blocked, val => {
       visibleAdblockBanner.value = val;
     });
-<<<<<<< HEAD
-    const visibleAlertBanner = ref(!localStorage.getItem('surelyform2'));
-    watch(visibleAlertBanner, () => {
-      if (!visibleAlertBanner.value) {
-        localStorage.setItem('surelyform2', version);
-=======
     const visibleAlertBanner = ref(!localStorage.getItem('surelyform_v2'));
     watch(visibleAlertBanner, () => {
       if (!visibleAlertBanner.value) {
         localStorage.setItem('surelyform_v2', version);
->>>>>>> 1977074a
       }
     });
     return {

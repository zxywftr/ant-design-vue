<template>
  <Navigation @langChange="onLangChange" />
  <template v-if="isMobile">
    <Ecosystem />
  </template>
  <template v-else>
    <a-select
      key="version"
      class="version"
      size="small"
      :dropdown-match-select-width="false"
      :default-value="antdVersion"
    >
      <a-select-option :value="antdVersion">{{ antdVersion }}</a-select-option>
<<<<<<< HEAD
      <a-select-option value="3.x" @click="changeVersion('3x')">3.x</a-select-option>
=======
      <a-select-option value="next" @click="changeVersion('next')">4.x (Next)</a-select-option>
>>>>>>> 1977074a
      <a-select-option value="2.x" @click="changeVersion('2x')">
        2.x (Not Recommended)
      </a-select-option>
      <a-select-option value="1.x" @click="changeVersion('1x')">1.x (For Vue 2)</a-select-option>
    </a-select>
    <a-button
      key="lang-button"
      size="small"
      class="header-button header-lang-button"
      @click="onLangChange"
    >
      {{ $t('app.header.lang') }}
    </a-button>
    <More />
    <Github />
  </template>
</template>
<script lang="ts">
import { defineComponent, ref } from 'vue';
import Github from './Github.vue';
import More from './More.vue';
import Navigation from './Navigation.vue';
import Ecosystem from './Ecosystem.vue';
import { version } from 'ant-design-vue';
import { isZhCN, isLocalStorageNameSupported, getLocalizedPathname } from '../../utils/util';
import { useRoute } from 'vue-router';
export default defineComponent({
  name: 'HeaderMenu',
  components: {
    Navigation,
    Github,
    More,
    Ecosystem,
  },
  props: ['isMobile'],
  setup() {
    const antdVersion = ref(version);
    const route = useRoute();
    const onLangChange = () => {
      const {
        location: { pathname },
      } = window;
      const currentProtocol = `${window.location.protocol}//`;
      const currentHref = window.location.href.substr(currentProtocol.length);

      if (isLocalStorageNameSupported()) {
        localStorage.setItem('locale', isZhCN(pathname) ? 'en-US' : 'zh-CN');
      }

      window.location.href =
        currentProtocol +
        currentHref.replace(
          window.location.pathname,
          getLocalizedPathname(pathname, !isZhCN(pathname)).path,
        );
    };

    const changeVersion = (v: string) => {
      if (v === '3x') {
        // TODO: 3.x site
        location.href = `https://antdv.com${route.fullPath}`;
        return;
      }
      location.href = `https://${v}.antdv.com${route.fullPath}`;
    };
    return {
      onLangChange,
      antdVersion,
      changeVersion,
    };
  },
});
</script>
<style lang="less" scoped></style><|MERGE_RESOLUTION|>--- conflicted
+++ resolved
@@ -12,11 +12,8 @@
       :default-value="antdVersion"
     >
       <a-select-option :value="antdVersion">{{ antdVersion }}</a-select-option>
-<<<<<<< HEAD
       <a-select-option value="3.x" @click="changeVersion('3x')">3.x</a-select-option>
-=======
       <a-select-option value="next" @click="changeVersion('next')">4.x (Next)</a-select-option>
->>>>>>> 1977074a
       <a-select-option value="2.x" @click="changeVersion('2x')">
         2.x (Not Recommended)
       </a-select-option>

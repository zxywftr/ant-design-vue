import Vue from 'vue';
import {
  Affix,
  Anchor,
  AutoComplete,
  Alert,
  Avatar,
  BackTop,
  Badge,
  Breadcrumb,
  Button,
  Calendar,
  Card,
  Collapse,
  Carousel,
  Cascader,
  Checkbox,
  Col,
  DatePicker,
  Divider,
  Dropdown,
  Form,
  Icon,
  Input,
  InputNumber,
  Layout,
  List,
  LocaleProvider,
  message,
  Menu,
  Modal,
  notification,
  Pagination,
  Popconfirm,
  Popover,
  Progress,
  Radio,
  Rate,
  Row,
  Select,
  Slider,
  Spin,
  Statistic,
  Steps,
  Switch,
  Table,
  Transfer,
  Tree,
  TreeSelect,
  Tabs,
  Tag,
  TimePicker,
  Timeline,
  Tooltip,
  // Mention,
  Upload,
  // version,
  Drawer,
  Skeleton,
  Comment,
  ConfigProvider,
<<<<<<< HEAD
  Empty,
=======
  Base,
>>>>>>> c9f1c266
} from 'ant-design-vue';

Vue.prototype.$message = message;
Vue.prototype.$notification = notification;
Vue.prototype.$info = Modal.info;
Vue.prototype.$success = Modal.success;
Vue.prototype.$error = Modal.error;
Vue.prototype.$warning = Modal.warning;
Vue.prototype.$confirm = Modal.confirm;
Vue.prototype.$destroyAll = Modal.destroyAll;

/* v1.1.3+ registration methods */
Vue.use(Base);
Vue.use(Affix);
Vue.use(Anchor);
Vue.use(AutoComplete);
Vue.use(Alert);
Vue.use(Avatar);
Vue.use(BackTop);
Vue.use(Badge);
Vue.use(Breadcrumb);
Vue.use(Button);
Vue.use(Calendar);
Vue.use(Card);
Vue.use(Collapse);
Vue.use(Carousel);
Vue.use(Cascader);
Vue.use(Checkbox);
Vue.use(Col);
Vue.use(DatePicker);
Vue.use(Divider);
Vue.use(Drawer);
Vue.use(Dropdown);
Vue.use(Form);
Vue.use(Icon);
Vue.use(Input);
Vue.use(InputNumber);
Vue.use(Layout);
Vue.use(List);
Vue.use(LocaleProvider);
Vue.use(Menu);
Vue.use(Modal);
Vue.use(Pagination);
Vue.use(Popconfirm);
Vue.use(Popover);
Vue.use(Progress);
Vue.use(Radio);
Vue.use(Rate);
Vue.use(Row);
Vue.use(Select);
Vue.use(Slider);
Vue.use(Spin);
Vue.use(Statistic);
Vue.use(Steps);
Vue.use(Switch);
Vue.use(Table);
Vue.use(Transfer);
Vue.use(Tree);
Vue.use(TreeSelect);
Vue.use(Tabs);
Vue.use(Tag);
Vue.use(TimePicker);
Vue.use(Timeline);
Vue.use(Tooltip);
Vue.use(Upload);
Vue.use(Skeleton);
Vue.use(Comment);
Vue.use(ConfigProvider);
Vue.use(Empty);

/* v1.1.2 registration methods */
// Vue.component(Affix.name, Affix) // a-affix
// Vue.component(Anchor.name, Anchor)
// Vue.component(Anchor.Link.name, Anchor.Link)
// Vue.component(AutoComplete.name, AutoComplete)
// Vue.component(AutoComplete.Option.name, AutoComplete.Option)
// Vue.component(AutoComplete.OptGroup.name, AutoComplete.OptGroup)
// Vue.component(Alert.name, Alert)
// Vue.component(Avatar.name, Avatar)
// Vue.component(BackTop.name, BackTop)
// Vue.component(Badge.name, Badge)
// Vue.component(Breadcrumb.name, Breadcrumb)
// Vue.component(Breadcrumb.Item.name, Breadcrumb.Item)
// Vue.component(Button.name, Button)
// Vue.component(Button.Group.name, Button.Group)

// Vue.component(Calendar.name, Calendar)
// Vue.component(Card.name, Card)
// Vue.component(Card.Meta.name, Card.Meta)
// Vue.component(Card.Grid.name, Card.Grid)
// Vue.component(Collapse.name, Collapse)
// Vue.component(Collapse.Panel.name, Collapse.Panel)
// Vue.component(Carousel.name, Carousel)
// Vue.component(Cascader.name, Cascader)
// Vue.component(Checkbox.name, Checkbox)
// Vue.component(Checkbox.Group.name, Checkbox.Group)
// Vue.component(Col.name, Col)
// Vue.component(DatePicker.name, DatePicker)
// Vue.component(DatePicker.MonthPicker.name, DatePicker.MonthPicker)
// Vue.component(DatePicker.RangePicker.name, DatePicker.RangePicker)
// Vue.component(DatePicker.WeekPicker.name, DatePicker.WeekPicker)
// Vue.component(Divider.name, Divider)
// Vue.component(Drawer.name, Drawer)
// Vue.component(Dropdown.name, Dropdown)
// Vue.component(Dropdown.Button.name, Dropdown.Button)
// Vue.component(Form.name, Form)
// Vue.component(Form.Item.name, Form.Item)
// Vue.component(Icon.name, Icon)
// Vue.component(Input.name, Input)
// Vue.component(Input.Group.name, Input.Group)
// Vue.component(Input.Search.name, Input.Search)
// Vue.component(Input.TextArea.name, Input.TextArea)
// Vue.component(InputNumber.name, InputNumber)
// Vue.component(Layout.name, Layout)
// Vue.component(Layout.Header.name, Layout.Header)
// Vue.component(Layout.Footer.name, Layout.Footer)
// Vue.component(Layout.Sider.name, Layout.Sider)
// Vue.component(Layout.Content.name, Layout.Content)
// Vue.component(List.name, List)
// Vue.component(List.Item.name, List.Item)
// Vue.component(List.Item.Meta.name, List.Item.Meta)
// Vue.component(LocaleProvider.name, LocaleProvider)
// Vue.component(Menu.name, Menu)
// Vue.component(Menu.Item.name, Menu.Item)
// Vue.component(Menu.SubMenu.name, Menu.SubMenu)
// Vue.component(Menu.Divider.name, Menu.Divider)
// Vue.component(Menu.ItemGroup.name, Menu.ItemGroup)
// Vue.component(Modal.name, Modal)
// Vue.component(Pagination.name, Pagination)
// Vue.component(Popconfirm.name, Popconfirm)
// Vue.component(Popover.name, Popover)
// Vue.component(Progress.name, Progress)
// Vue.component(Radio.name, Radio)
// Vue.component(Radio.Group.name, Radio.Group)
// Vue.component(Radio.Button.name, Radio.Button)
// Vue.component(Rate.name, Rate)
// Vue.component(Row.name, Row)
// Vue.component(Select.name, Select)
// Vue.component(Select.Option.name, Select.Option)
// Vue.component(Select.OptGroup.name, Select.OptGroup)
// Vue.component(Slider.name, Slider)
// Vue.component(Spin.name, Spin)
// Vue.component(Steps.name, Steps)
// Vue.component(Steps.Step.name, Steps.Step)
// Vue.component(Switch.name, Switch)
// Vue.component(Table.name, Table)
// Vue.component(Table.Column.name, Table.Column)
// Vue.component(Table.ColumnGroup.name, Table.ColumnGroup)
// Vue.component(Transfer.name, Transfer)
// Vue.component(Tree.name, Tree)
// Vue.component(Tree.TreeNode.name, Tree.TreeNode)
// Vue.component(TreeSelect.name, TreeSelect)
// Vue.component(TreeSelect.TreeNode.name, TreeSelect.TreeNode)
// Vue.component(Tabs.name, Tabs)
// Vue.component(Tabs.TabPane.name, Tabs.TabPane)
// Vue.component(Tabs.TabContent.name, Tabs.TabContent)
// Vue.component(Tag.name, Tag)
// Vue.component(Tag.CheckableTag.name, Tag.CheckableTag)
// Vue.component(TimePicker.name, TimePicker)
// Vue.component(Timeline.name, Timeline)
// Vue.component(Timeline.Item.name, Timeline.Item)
// Vue.component(Tooltip.name, Tooltip)
// // Vue.component(Mention.name, Mention)
// Vue.component(Upload.name, Upload)
// Vue.component(Upload.Dragger.name, Upload.Dragger)<|MERGE_RESOLUTION|>--- conflicted
+++ resolved
@@ -59,11 +59,8 @@
   Skeleton,
   Comment,
   ConfigProvider,
-<<<<<<< HEAD
   Empty,
-=======
   Base,
->>>>>>> c9f1c266
 } from 'ant-design-vue';
 
 Vue.prototype.$message = message;

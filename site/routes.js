--- conflicted
+++ resolved
@@ -3,11 +3,7 @@
 const AsyncTestComp = () => {
   const d = window.location.hash.replace('#', '')
   return {
-<<<<<<< HEAD
-    component: import(`../components/upload/demo/${d}`),
-=======
     component: import(`../components/vc-tree/demo/${d}`),
->>>>>>> 41a1f85d
   }
 }
 

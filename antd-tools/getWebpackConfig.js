--- conflicted
+++ resolved
@@ -215,19 +215,6 @@
   };
 
   if (process.env.RUN_ENV === 'PRODUCTION') {
-<<<<<<< HEAD
-    let entry = ['./index'];
-    config.externals = {
-      vue: {
-        root: 'Vue',
-        commonjs2: 'vue',
-        commonjs: 'vue',
-        amd: 'vue',
-        module: 'vue',
-      },
-    };
-
-=======
     const entry = ['./index'];
     config.externals = [
       {
@@ -236,12 +223,10 @@
           commonjs2: 'vue',
           commonjs: 'vue',
           amd: 'vue',
+          module: 'vue',
         },
       },
     ];
-    config.output.library = distFileBaseName;
-    config.output.libraryTarget = 'umd';
->>>>>>> 333c48c6
     config.optimization = {
       minimizer: [
         new TerserPlugin({

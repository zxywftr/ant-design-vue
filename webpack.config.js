--- conflicted
+++ resolved
@@ -33,7 +33,7 @@
         style: true,
       },
     ],
-    ['@ant-design-vue/babel-plugin-jsx', { optimize: true }],
+    ['@vue/babel-plugin-jsx', { optimize: true }],
     '@babel/plugin-proposal-optional-chaining',
     '@babel/plugin-transform-object-assign',
     '@babel/plugin-proposal-object-rest-spread',
@@ -78,46 +78,7 @@
         test: /\.(js|jsx)$/,
         loader: 'babel-loader',
         exclude: /pickr.*js/,
-<<<<<<< HEAD
         options: babelConfig,
-=======
-        options: {
-          cacheDirectory: true,
-          presets: [
-            [
-              '@babel/preset-env',
-              {
-                targets: {
-                  browsers: [
-                    'last 2 versions',
-                    'Firefox ESR',
-                    '> 1%',
-                    'ie >= 9',
-                    'iOS >= 8',
-                    'Android >= 4',
-                  ],
-                },
-              },
-            ],
-          ],
-          plugins: [
-            [
-              'babel-plugin-import',
-              {
-                libraryName: 'ant-design-vue',
-                libraryDirectory: '', // default: lib
-                style: true,
-              },
-            ],
-            ['@vue/babel-plugin-jsx'],
-            '@babel/plugin-proposal-optional-chaining',
-            '@babel/plugin-transform-object-assign',
-            '@babel/plugin-proposal-object-rest-spread',
-            '@babel/plugin-proposal-export-default-from',
-            '@babel/plugin-proposal-class-properties',
-          ],
-        },
->>>>>>> 05a6f826
       },
       {
         test: /\.(png|jpg|gif|svg)$/,

--- conflicted
+++ resolved
@@ -114,8 +114,6 @@
       const placeholderRect = getTargetRect(placeholderNode.value as HTMLElement);
       const fixedTop = getFixedTop(placeholderRect, targetRect, offsetTop.value);
       const fixedBottom = getFixedBottom(placeholderRect, targetRect, offsetBottom.value);
-<<<<<<< HEAD
-
       if (
         placeholderRect.top === 0 &&
         placeholderRect.left === 0 &&
@@ -124,8 +122,6 @@
       ) {
         return;
       }
-=======
->>>>>>> 3d2d5fdd
       if (fixedTop !== undefined) {
         newState.affixStyle = {
           position: 'fixed',

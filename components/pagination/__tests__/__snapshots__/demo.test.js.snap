--- conflicted
+++ resolved
@@ -2,11 +2,7 @@
 
 exports[`renders ./components/pagination/demo/basic.md correctly 1`] = `
 <ul unselectable="unselectable" class="ant-pagination">
-<<<<<<< HEAD
-  <li title="Previous Page" tabindex="0" class=" ant-pagination-prev"><a class="ant-pagination-item-link"><i aria-label="icon: left" class="anticon anticon-left"><svg viewBox="64 64 896 896" data-icon="left" width="1em" height="1em" fill="currentColor" aria-hidden="true" class="">
-=======
-  <li title="Previous Page" tabindex="0" class=" ant-pagination-prev"><a class="ant-pagination-item-link"><i class="anticon anticon-left"><svg viewBox="64 64 896 896" data-icon="left" width="1em" height="1em" fill="currentColor" aria-hidden="true" focusable="false" class="">
->>>>>>> 6d1a385f
+  <li title="Previous Page" tabindex="0" class=" ant-pagination-prev"><a class="ant-pagination-item-link"><i aria-label="icon: left" class="anticon anticon-left"><svg viewBox="64 64 896 896" data-icon="left" width="1em" height="1em" fill="currentColor" aria-hidden="true" class="">
           <path d="M724 218.3V141c0-6.7-7.7-10.4-12.9-6.3L260.3 486.8a31.86 31.86 0 0 0 0 50.3l450.8 352.1c5.3 4.1 12.9.4 12.9-6.3v-77.3c0-4.9-2.3-9.6-6.1-12.6l-360-281 360-281.1c3.8-3 6.1-7.7 6.1-12.6z"></path>
         </svg></i></a></li>
   <li title="1" tabindex="0" class="ant-pagination-item ant-pagination-item-1"><a>1</a></li>
@@ -14,11 +10,7 @@
   <li title="3" tabindex="0" class="ant-pagination-item ant-pagination-item-3"><a>3</a></li>
   <li title="4" tabindex="0" class="ant-pagination-item ant-pagination-item-4"><a>4</a></li>
   <li title="5" tabindex="0" class="ant-pagination-item ant-pagination-item-5"><a>5</a></li>
-<<<<<<< HEAD
-  <li title="Next Page" tabindex="0" class=" ant-pagination-next"><a class="ant-pagination-item-link"><i aria-label="icon: right" class="anticon anticon-right"><svg viewBox="64 64 896 896" data-icon="right" width="1em" height="1em" fill="currentColor" aria-hidden="true" class="">
-=======
-  <li title="Next Page" tabindex="0" class=" ant-pagination-next"><a class="ant-pagination-item-link"><i class="anticon anticon-right"><svg viewBox="64 64 896 896" data-icon="right" width="1em" height="1em" fill="currentColor" aria-hidden="true" focusable="false" class="">
->>>>>>> 6d1a385f
+  <li title="Next Page" tabindex="0" class=" ant-pagination-next"><a class="ant-pagination-item-link"><i aria-label="icon: right" class="anticon anticon-right"><svg viewBox="64 64 896 896" data-icon="right" width="1em" height="1em" fill="currentColor" aria-hidden="true" class="">
           <path d="M765.7 486.8L314.9 134.7A7.97 7.97 0 0 0 302 141v77.3c0 4.9 2.3 9.6 6.1 12.6l360 281.1-360 281.1c-3.9 3-6.1 7.7-6.1 12.6V883c0 6.7 7.7 10.4 12.9 6.3l450.8-352.1a31.96 31.96 0 0 0 0-50.4z"></path>
         </svg></i></a></li>
   <!---->
@@ -28,11 +20,7 @@
 exports[`renders ./components/pagination/demo/changer.md correctly 1`] = `
 <div>
   <ul unselectable="unselectable" class="ant-pagination">
-<<<<<<< HEAD
     <li title="Previous Page" tabindex="0" class=" ant-pagination-prev"><a class="ant-pagination-item-link"><i aria-label="icon: left" class="anticon anticon-left"><svg viewBox="64 64 896 896" data-icon="left" width="1em" height="1em" fill="currentColor" aria-hidden="true" class="">
-=======
-    <li title="Previous Page" tabindex="0" class=" ant-pagination-prev"><a class="ant-pagination-item-link"><i class="anticon anticon-left"><svg viewBox="64 64 896 896" data-icon="left" width="1em" height="1em" fill="currentColor" aria-hidden="true" focusable="false" class="">
->>>>>>> 6d1a385f
             <path d="M724 218.3V141c0-6.7-7.7-10.4-12.9-6.3L260.3 486.8a31.86 31.86 0 0 0 0 50.3l450.8 352.1c5.3 4.1 12.9.4 12.9-6.3v-77.3c0-4.9-2.3-9.6-6.1-12.6l-360-281 360-281.1c3.8-3 6.1-7.7 6.1-12.6z"></path>
           </svg></i></a></li>
     <li title="1" tabindex="0" class="ant-pagination-item ant-pagination-item-1"><a>1</a></li>
@@ -41,20 +29,12 @@
     <li title="4" tabindex="0" class="ant-pagination-item ant-pagination-item-4"><a>4</a></li>
     <li title="5" tabindex="0" class="ant-pagination-item ant-pagination-item-5 ant-pagination-item-before-jump-next"><a>5</a></li>
     <li title="Next 5 Pages" tabindex="0" class="ant-pagination-jump-next ant-pagination-jump-next-custom-icon"><a class="ant-pagination-item-link">
-<<<<<<< HEAD
         <div class="ant-pagination-item-container"><i aria-label="icon: double-right" class="ant-pagination-item-link-icon anticon anticon-double-right"><svg viewBox="64 64 896 896" data-icon="double-right" width="1em" height="1em" fill="currentColor" aria-hidden="true" class="">
-=======
-        <div class="ant-pagination-item-container"><i class="ant-pagination-item-link-icon anticon anticon-double-right"><svg viewBox="64 64 896 896" data-icon="double-right" width="1em" height="1em" fill="currentColor" aria-hidden="true" focusable="false" class="">
->>>>>>> 6d1a385f
               <path d="M533.2 492.3L277.9 166.1c-3-3.9-7.7-6.1-12.6-6.1H188c-6.7 0-10.4 7.7-6.3 12.9L447.1 512 181.7 851.1A7.98 7.98 0 0 0 188 864h77.3c4.9 0 9.6-2.3 12.6-6.1l255.3-326.1c9.1-11.7 9.1-27.9 0-39.5zm304 0L581.9 166.1c-3-3.9-7.7-6.1-12.6-6.1H492c-6.7 0-10.4 7.7-6.3 12.9L751.1 512 485.7 851.1A7.98 7.98 0 0 0 492 864h77.3c4.9 0 9.6-2.3 12.6-6.1l255.3-326.1c9.1-11.7 9.1-27.9 0-39.5z"></path>
             </svg></i><span class="ant-pagination-item-ellipsis">•••</span></div>
       </a></li>
     <li title="50" tabindex="0" class="ant-pagination-item ant-pagination-item-50"><a>50</a></li>
-<<<<<<< HEAD
-    <li title="Next Page" tabindex="0" class=" ant-pagination-next"><a class="ant-pagination-item-link"><i aria-label="icon: right" class="anticon anticon-right"><svg viewBox="64 64 896 896" data-icon="right" width="1em" height="1em" fill="currentColor" aria-hidden="true" class="">
-=======
-    <li title="Next Page" tabindex="0" class=" ant-pagination-next"><a class="ant-pagination-item-link"><i class="anticon anticon-right"><svg viewBox="64 64 896 896" data-icon="right" width="1em" height="1em" fill="currentColor" aria-hidden="true" focusable="false" class="">
->>>>>>> 6d1a385f
+    <li title="Next Page" tabindex="0" class=" ant-pagination-next"><a class="ant-pagination-item-link"><i aria-label="icon: right" class="anticon anticon-right"><svg viewBox="64 64 896 896" data-icon="right" width="1em" height="1em" fill="currentColor" aria-hidden="true" class="">
             <path d="M765.7 486.8L314.9 134.7A7.97 7.97 0 0 0 302 141v77.3c0 4.9 2.3 9.6 6.1 12.6l360 281.1-360 281.1c-3.9 3-6.1 7.7-6.1 12.6V883c0 6.7 7.7 10.4 12.9 6.3l450.8-352.1a31.96 31.96 0 0 0 0-50.4z"></path>
           </svg></i></a></li>
     <li class="ant-pagination-options">
@@ -62,21 +42,13 @@
         <div role="combobox" aria-autocomplete="list" aria-haspopup="true" aria-controls="test-uuid" tabindex="0" class="ant-select-selection ant-select-selection--single">
           <div class="ant-select-selection__rendered">
             <div title="10 / page" class="ant-select-selection-selected-value" style="display: block; opacity: 1;">10 / page</div>
-<<<<<<< HEAD
           </div><span unselectable="on" class="ant-select-arrow" style="user-select: none;"><i aria-label="icon: down" class="ant-select-arrow-icon anticon anticon-down"><svg viewBox="64 64 896 896" data-icon="down" width="1em" height="1em" fill="currentColor" aria-hidden="true" class=""><path d="M884 256h-75c-5.1 0-9.9 2.5-12.9 6.6L512 654.2 227.9 262.6c-3-4.1-7.8-6.6-12.9-6.6h-75c-6.5 0-10.3 7.4-6.5 12.7l352.6 486.1c12.8 17.6 39 17.6 51.7 0l352.6-486.1c3.9-5.3.1-12.7-6.4-12.7z"></path></svg></i></span>
-=======
-          </div><span unselectable="on" class="ant-select-arrow" style="user-select: none;"><i class="ant-select-arrow-icon anticon anticon-down"><svg viewBox="64 64 896 896" data-icon="down" width="1em" height="1em" fill="currentColor" aria-hidden="true" focusable="false" class=""><path d="M884 256h-75c-5.1 0-9.9 2.5-12.9 6.6L512 654.2 227.9 262.6c-3-4.1-7.8-6.6-12.9-6.6h-75c-6.5 0-10.3 7.4-6.5 12.7l352.6 486.1c12.8 17.6 39 17.6 51.7 0l352.6-486.1c3.9-5.3.1-12.7-6.4-12.7z"></path></svg></i></span>
->>>>>>> 6d1a385f
         </div>
       </div>
     </li>
   </ul> <br>
   <ul unselectable="unselectable" class="ant-pagination">
-<<<<<<< HEAD
     <li title="Previous Page" tabindex="0" class=" ant-pagination-prev"><a class="ant-pagination-item-link"><i aria-label="icon: left" class="anticon anticon-left"><svg viewBox="64 64 896 896" data-icon="left" width="1em" height="1em" fill="currentColor" aria-hidden="true" class="">
-=======
-    <li title="Previous Page" tabindex="0" class=" ant-pagination-prev"><a class="ant-pagination-item-link"><i class="anticon anticon-left"><svg viewBox="64 64 896 896" data-icon="left" width="1em" height="1em" fill="currentColor" aria-hidden="true" focusable="false" class="">
->>>>>>> 6d1a385f
             <path d="M724 218.3V141c0-6.7-7.7-10.4-12.9-6.3L260.3 486.8a31.86 31.86 0 0 0 0 50.3l450.8 352.1c5.3 4.1 12.9.4 12.9-6.3v-77.3c0-4.9-2.3-9.6-6.1-12.6l-360-281 360-281.1c3.8-3 6.1-7.7 6.1-12.6z"></path>
           </svg></i></a></li>
     <li title="1" tabindex="0" class="ant-pagination-item ant-pagination-item-1"><a>1</a></li>
@@ -86,20 +58,12 @@
     <li title="5" tabindex="0" class="ant-pagination-item ant-pagination-item-5"><a>5</a></li>
     <li title="6" tabindex="0" class="ant-pagination-item ant-pagination-item-6 ant-pagination-item-before-jump-next"><a>6</a></li>
     <li title="Next 5 Pages" tabindex="0" class="ant-pagination-jump-next ant-pagination-jump-next-custom-icon"><a class="ant-pagination-item-link">
-<<<<<<< HEAD
         <div class="ant-pagination-item-container"><i aria-label="icon: double-right" class="ant-pagination-item-link-icon anticon anticon-double-right"><svg viewBox="64 64 896 896" data-icon="double-right" width="1em" height="1em" fill="currentColor" aria-hidden="true" class="">
-=======
-        <div class="ant-pagination-item-container"><i class="ant-pagination-item-link-icon anticon anticon-double-right"><svg viewBox="64 64 896 896" data-icon="double-right" width="1em" height="1em" fill="currentColor" aria-hidden="true" focusable="false" class="">
->>>>>>> 6d1a385f
               <path d="M533.2 492.3L277.9 166.1c-3-3.9-7.7-6.1-12.6-6.1H188c-6.7 0-10.4 7.7-6.3 12.9L447.1 512 181.7 851.1A7.98 7.98 0 0 0 188 864h77.3c4.9 0 9.6-2.3 12.6-6.1l255.3-326.1c9.1-11.7 9.1-27.9 0-39.5zm304 0L581.9 166.1c-3-3.9-7.7-6.1-12.6-6.1H492c-6.7 0-10.4 7.7-6.3 12.9L751.1 512 485.7 851.1A7.98 7.98 0 0 0 492 864h77.3c4.9 0 9.6-2.3 12.6-6.1l255.3-326.1c9.1-11.7 9.1-27.9 0-39.5z"></path>
             </svg></i><span class="ant-pagination-item-ellipsis">•••</span></div>
       </a></li>
     <li title="25" tabindex="0" class="ant-pagination-item ant-pagination-item-25"><a>25</a></li>
-<<<<<<< HEAD
-    <li title="Next Page" tabindex="0" class=" ant-pagination-next"><a class="ant-pagination-item-link"><i aria-label="icon: right" class="anticon anticon-right"><svg viewBox="64 64 896 896" data-icon="right" width="1em" height="1em" fill="currentColor" aria-hidden="true" class="">
-=======
-    <li title="Next Page" tabindex="0" class=" ant-pagination-next"><a class="ant-pagination-item-link"><i class="anticon anticon-right"><svg viewBox="64 64 896 896" data-icon="right" width="1em" height="1em" fill="currentColor" aria-hidden="true" focusable="false" class="">
->>>>>>> 6d1a385f
+    <li title="Next Page" tabindex="0" class=" ant-pagination-next"><a class="ant-pagination-item-link"><i aria-label="icon: right" class="anticon anticon-right"><svg viewBox="64 64 896 896" data-icon="right" width="1em" height="1em" fill="currentColor" aria-hidden="true" class="">
             <path d="M765.7 486.8L314.9 134.7A7.97 7.97 0 0 0 302 141v77.3c0 4.9 2.3 9.6 6.1 12.6l360 281.1-360 281.1c-3.9 3-6.1 7.7-6.1 12.6V883c0 6.7 7.7 10.4 12.9 6.3l450.8-352.1a31.96 31.96 0 0 0 0-50.4z"></path>
           </svg></i></a></li>
     <li class="ant-pagination-options">
@@ -107,11 +71,7 @@
         <div role="combobox" aria-autocomplete="list" aria-haspopup="true" aria-controls="test-uuid" tabindex="0" class="ant-select-selection ant-select-selection--single">
           <div class="ant-select-selection__rendered">
             <div title="20 / page" class="ant-select-selection-selected-value" style="display: block; opacity: 1;">20 / page</div>
-<<<<<<< HEAD
           </div><span unselectable="on" class="ant-select-arrow" style="user-select: none;"><i aria-label="icon: down" class="ant-select-arrow-icon anticon anticon-down"><svg viewBox="64 64 896 896" data-icon="down" width="1em" height="1em" fill="currentColor" aria-hidden="true" class=""><path d="M884 256h-75c-5.1 0-9.9 2.5-12.9 6.6L512 654.2 227.9 262.6c-3-4.1-7.8-6.6-12.9-6.6h-75c-6.5 0-10.3 7.4-6.5 12.7l352.6 486.1c12.8 17.6 39 17.6 51.7 0l352.6-486.1c3.9-5.3.1-12.7-6.4-12.7z"></path></svg></i></span>
-=======
-          </div><span unselectable="on" class="ant-select-arrow" style="user-select: none;"><i class="ant-select-arrow-icon anticon anticon-down"><svg viewBox="64 64 896 896" data-icon="down" width="1em" height="1em" fill="currentColor" aria-hidden="true" focusable="false" class=""><path d="M884 256h-75c-5.1 0-9.9 2.5-12.9 6.6L512 654.2 227.9 262.6c-3-4.1-7.8-6.6-12.9-6.6h-75c-6.5 0-10.3 7.4-6.5 12.7l352.6 486.1c12.8 17.6 39 17.6 51.7 0l352.6-486.1c3.9-5.3.1-12.7-6.4-12.7z"></path></svg></i></span>
->>>>>>> 6d1a385f
         </div>
       </div>
     </li>
@@ -121,11 +81,7 @@
 
 exports[`renders ./components/pagination/demo/controlled.md correctly 1`] = `
 <ul unselectable="unselectable" class="ant-pagination">
-<<<<<<< HEAD
-  <li title="Previous Page" tabindex="0" class=" ant-pagination-prev"><a class="ant-pagination-item-link"><i aria-label="icon: left" class="anticon anticon-left"><svg viewBox="64 64 896 896" data-icon="left" width="1em" height="1em" fill="currentColor" aria-hidden="true" class="">
-=======
-  <li title="Previous Page" tabindex="0" class=" ant-pagination-prev"><a class="ant-pagination-item-link"><i class="anticon anticon-left"><svg viewBox="64 64 896 896" data-icon="left" width="1em" height="1em" fill="currentColor" aria-hidden="true" focusable="false" class="">
->>>>>>> 6d1a385f
+  <li title="Previous Page" tabindex="0" class=" ant-pagination-prev"><a class="ant-pagination-item-link"><i aria-label="icon: left" class="anticon anticon-left"><svg viewBox="64 64 896 896" data-icon="left" width="1em" height="1em" fill="currentColor" aria-hidden="true" class="">
           <path d="M724 218.3V141c0-6.7-7.7-10.4-12.9-6.3L260.3 486.8a31.86 31.86 0 0 0 0 50.3l450.8 352.1c5.3 4.1 12.9.4 12.9-6.3v-77.3c0-4.9-2.3-9.6-6.1-12.6l-360-281 360-281.1c3.8-3 6.1-7.7 6.1-12.6z"></path>
         </svg></i></a></li>
   <li title="1" tabindex="0" class="ant-pagination-item ant-pagination-item-1"><a>1</a></li>
@@ -133,11 +89,7 @@
   <li title="3" tabindex="0" class="ant-pagination-item ant-pagination-item-3 ant-pagination-item-active"><a>3</a></li>
   <li title="4" tabindex="0" class="ant-pagination-item ant-pagination-item-4"><a>4</a></li>
   <li title="5" tabindex="0" class="ant-pagination-item ant-pagination-item-5"><a>5</a></li>
-<<<<<<< HEAD
-  <li title="Next Page" tabindex="0" class=" ant-pagination-next"><a class="ant-pagination-item-link"><i aria-label="icon: right" class="anticon anticon-right"><svg viewBox="64 64 896 896" data-icon="right" width="1em" height="1em" fill="currentColor" aria-hidden="true" class="">
-=======
-  <li title="Next Page" tabindex="0" class=" ant-pagination-next"><a class="ant-pagination-item-link"><i class="anticon anticon-right"><svg viewBox="64 64 896 896" data-icon="right" width="1em" height="1em" fill="currentColor" aria-hidden="true" focusable="false" class="">
->>>>>>> 6d1a385f
+  <li title="Next Page" tabindex="0" class=" ant-pagination-next"><a class="ant-pagination-item-link"><i aria-label="icon: right" class="anticon anticon-right"><svg viewBox="64 64 896 896" data-icon="right" width="1em" height="1em" fill="currentColor" aria-hidden="true" class="">
           <path d="M765.7 486.8L314.9 134.7A7.97 7.97 0 0 0 302 141v77.3c0 4.9 2.3 9.6 6.1 12.6l360 281.1-360 281.1c-3.9 3-6.1 7.7-6.1 12.6V883c0 6.7 7.7 10.4 12.9 6.3l450.8-352.1a31.96 31.96 0 0 0 0-50.4z"></path>
         </svg></i></a></li>
   <!---->
@@ -146,11 +98,7 @@
 
 exports[`renders ./components/pagination/demo/custom-changer.md correctly 1`] = `
 <ul unselectable="unselectable" class="ant-pagination">
-<<<<<<< HEAD
   <li title="Previous Page" aria-disabled="true" class="ant-pagination-disabled ant-pagination-prev"><a class="ant-pagination-item-link"><i aria-label="icon: left" class="anticon anticon-left"><svg viewBox="64 64 896 896" data-icon="left" width="1em" height="1em" fill="currentColor" aria-hidden="true" class="">
-=======
-  <li title="Previous Page" aria-disabled="true" class="ant-pagination-disabled ant-pagination-prev"><a class="ant-pagination-item-link"><i class="anticon anticon-left"><svg viewBox="64 64 896 896" data-icon="left" width="1em" height="1em" fill="currentColor" aria-hidden="true" focusable="false" class="">
->>>>>>> 6d1a385f
           <path d="M724 218.3V141c0-6.7-7.7-10.4-12.9-6.3L260.3 486.8a31.86 31.86 0 0 0 0 50.3l450.8 352.1c5.3 4.1 12.9.4 12.9-6.3v-77.3c0-4.9-2.3-9.6-6.1-12.6l-360-281 360-281.1c3.8-3 6.1-7.7 6.1-12.6z"></path>
         </svg></i></a></li>
   <li title="1" tabindex="0" class="ant-pagination-item ant-pagination-item-1 ant-pagination-item-active"><a>1</a></li>
@@ -158,11 +106,7 @@
   <li title="3" tabindex="0" class="ant-pagination-item ant-pagination-item-3"><a>3</a></li>
   <li title="4" tabindex="0" class="ant-pagination-item ant-pagination-item-4"><a>4</a></li>
   <li title="5" tabindex="0" class="ant-pagination-item ant-pagination-item-5"><a>5</a></li>
-<<<<<<< HEAD
-  <li title="Next Page" tabindex="0" class=" ant-pagination-next"><a class="ant-pagination-item-link"><i aria-label="icon: right" class="anticon anticon-right"><svg viewBox="64 64 896 896" data-icon="right" width="1em" height="1em" fill="currentColor" aria-hidden="true" class="">
-=======
-  <li title="Next Page" tabindex="0" class=" ant-pagination-next"><a class="ant-pagination-item-link"><i class="anticon anticon-right"><svg viewBox="64 64 896 896" data-icon="right" width="1em" height="1em" fill="currentColor" aria-hidden="true" focusable="false" class="">
->>>>>>> 6d1a385f
+  <li title="Next Page" tabindex="0" class=" ant-pagination-next"><a class="ant-pagination-item-link"><i aria-label="icon: right" class="anticon anticon-right"><svg viewBox="64 64 896 896" data-icon="right" width="1em" height="1em" fill="currentColor" aria-hidden="true" class="">
           <path d="M765.7 486.8L314.9 134.7A7.97 7.97 0 0 0 302 141v77.3c0 4.9 2.3 9.6 6.1 12.6l360 281.1-360 281.1c-3.9 3-6.1 7.7-6.1 12.6V883c0 6.7 7.7 10.4 12.9 6.3l450.8-352.1a31.96 31.96 0 0 0 0-50.4z"></path>
         </svg></i></a></li>
   <li class="ant-pagination-options">
@@ -172,11 +116,7 @@
           <div title="" class="ant-select-selection-selected-value" style="display: block; opacity: 1;"><span>10条/页</span>
             <!---->
           </div>
-<<<<<<< HEAD
         </div><span unselectable="on" class="ant-select-arrow" style="user-select: none;"><i aria-label="icon: down" class="ant-select-arrow-icon anticon anticon-down"><svg viewBox="64 64 896 896" data-icon="down" width="1em" height="1em" fill="currentColor" aria-hidden="true" class=""><path d="M884 256h-75c-5.1 0-9.9 2.5-12.9 6.6L512 654.2 227.9 262.6c-3-4.1-7.8-6.6-12.9-6.6h-75c-6.5 0-10.3 7.4-6.5 12.7l352.6 486.1c12.8 17.6 39 17.6 51.7 0l352.6-486.1c3.9-5.3.1-12.7-6.4-12.7z"></path></svg></i></span>
-=======
-        </div><span unselectable="on" class="ant-select-arrow" style="user-select: none;"><i class="ant-select-arrow-icon anticon anticon-down"><svg viewBox="64 64 896 896" data-icon="down" width="1em" height="1em" fill="currentColor" aria-hidden="true" focusable="false" class=""><path d="M884 256h-75c-5.1 0-9.9 2.5-12.9 6.6L512 654.2 227.9 262.6c-3-4.1-7.8-6.6-12.9-6.6h-75c-6.5 0-10.3 7.4-6.5 12.7l352.6 486.1c12.8 17.6 39 17.6 51.7 0l352.6-486.1c3.9-5.3.1-12.7-6.4-12.7z"></path></svg></i></span>
->>>>>>> 6d1a385f
       </div>
     </div>
   </li>
@@ -192,11 +132,7 @@
   <li title="4" tabindex="0" class="ant-pagination-item ant-pagination-item-4"><a>4</a></li>
   <li title="5" tabindex="0" class="ant-pagination-item ant-pagination-item-5 ant-pagination-item-before-jump-next"><a>5</a></li>
   <li title="Next 5 Pages" tabindex="0" class="ant-pagination-jump-next ant-pagination-jump-next-custom-icon"><a class="ant-pagination-item-link">
-<<<<<<< HEAD
       <div class="ant-pagination-item-container"><i aria-label="icon: double-right" class="ant-pagination-item-link-icon anticon anticon-double-right"><svg viewBox="64 64 896 896" data-icon="double-right" width="1em" height="1em" fill="currentColor" aria-hidden="true" class="">
-=======
-      <div class="ant-pagination-item-container"><i class="ant-pagination-item-link-icon anticon anticon-double-right"><svg viewBox="64 64 896 896" data-icon="double-right" width="1em" height="1em" fill="currentColor" aria-hidden="true" focusable="false" class="">
->>>>>>> 6d1a385f
             <path d="M533.2 492.3L277.9 166.1c-3-3.9-7.7-6.1-12.6-6.1H188c-6.7 0-10.4 7.7-6.3 12.9L447.1 512 181.7 851.1A7.98 7.98 0 0 0 188 864h77.3c4.9 0 9.6-2.3 12.6-6.1l255.3-326.1c9.1-11.7 9.1-27.9 0-39.5zm304 0L581.9 166.1c-3-3.9-7.7-6.1-12.6-6.1H492c-6.7 0-10.4 7.7-6.3 12.9L751.1 512 485.7 851.1A7.98 7.98 0 0 0 492 864h77.3c4.9 0 9.6-2.3 12.6-6.1l255.3-326.1c9.1-11.7 9.1-27.9 0-39.5z"></path>
           </svg></i><span class="ant-pagination-item-ellipsis">•••</span></div>
     </a></li>
@@ -208,11 +144,7 @@
 
 exports[`renders ./components/pagination/demo/jump.md correctly 1`] = `
 <ul unselectable="unselectable" class="ant-pagination">
-<<<<<<< HEAD
-  <li title="Previous Page" tabindex="0" class=" ant-pagination-prev"><a class="ant-pagination-item-link"><i aria-label="icon: left" class="anticon anticon-left"><svg viewBox="64 64 896 896" data-icon="left" width="1em" height="1em" fill="currentColor" aria-hidden="true" class="">
-=======
-  <li title="Previous Page" tabindex="0" class=" ant-pagination-prev"><a class="ant-pagination-item-link"><i class="anticon anticon-left"><svg viewBox="64 64 896 896" data-icon="left" width="1em" height="1em" fill="currentColor" aria-hidden="true" focusable="false" class="">
->>>>>>> 6d1a385f
+  <li title="Previous Page" tabindex="0" class=" ant-pagination-prev"><a class="ant-pagination-item-link"><i aria-label="icon: left" class="anticon anticon-left"><svg viewBox="64 64 896 896" data-icon="left" width="1em" height="1em" fill="currentColor" aria-hidden="true" class="">
           <path d="M724 218.3V141c0-6.7-7.7-10.4-12.9-6.3L260.3 486.8a31.86 31.86 0 0 0 0 50.3l450.8 352.1c5.3 4.1 12.9.4 12.9-6.3v-77.3c0-4.9-2.3-9.6-6.1-12.6l-360-281 360-281.1c3.8-3 6.1-7.7 6.1-12.6z"></path>
         </svg></i></a></li>
   <li title="1" tabindex="0" class="ant-pagination-item ant-pagination-item-1"><a>1</a></li>
@@ -221,20 +153,12 @@
   <li title="4" tabindex="0" class="ant-pagination-item ant-pagination-item-4"><a>4</a></li>
   <li title="5" tabindex="0" class="ant-pagination-item ant-pagination-item-5 ant-pagination-item-before-jump-next"><a>5</a></li>
   <li title="Next 5 Pages" tabindex="0" class="ant-pagination-jump-next ant-pagination-jump-next-custom-icon"><a class="ant-pagination-item-link">
-<<<<<<< HEAD
       <div class="ant-pagination-item-container"><i aria-label="icon: double-right" class="ant-pagination-item-link-icon anticon anticon-double-right"><svg viewBox="64 64 896 896" data-icon="double-right" width="1em" height="1em" fill="currentColor" aria-hidden="true" class="">
-=======
-      <div class="ant-pagination-item-container"><i class="ant-pagination-item-link-icon anticon anticon-double-right"><svg viewBox="64 64 896 896" data-icon="double-right" width="1em" height="1em" fill="currentColor" aria-hidden="true" focusable="false" class="">
->>>>>>> 6d1a385f
             <path d="M533.2 492.3L277.9 166.1c-3-3.9-7.7-6.1-12.6-6.1H188c-6.7 0-10.4 7.7-6.3 12.9L447.1 512 181.7 851.1A7.98 7.98 0 0 0 188 864h77.3c4.9 0 9.6-2.3 12.6-6.1l255.3-326.1c9.1-11.7 9.1-27.9 0-39.5zm304 0L581.9 166.1c-3-3.9-7.7-6.1-12.6-6.1H492c-6.7 0-10.4 7.7-6.3 12.9L751.1 512 485.7 851.1A7.98 7.98 0 0 0 492 864h77.3c4.9 0 9.6-2.3 12.6-6.1l255.3-326.1c9.1-11.7 9.1-27.9 0-39.5z"></path>
           </svg></i><span class="ant-pagination-item-ellipsis">•••</span></div>
     </a></li>
   <li title="50" tabindex="0" class="ant-pagination-item ant-pagination-item-50"><a>50</a></li>
-<<<<<<< HEAD
-  <li title="Next Page" tabindex="0" class=" ant-pagination-next"><a class="ant-pagination-item-link"><i aria-label="icon: right" class="anticon anticon-right"><svg viewBox="64 64 896 896" data-icon="right" width="1em" height="1em" fill="currentColor" aria-hidden="true" class="">
-=======
-  <li title="Next Page" tabindex="0" class=" ant-pagination-next"><a class="ant-pagination-item-link"><i class="anticon anticon-right"><svg viewBox="64 64 896 896" data-icon="right" width="1em" height="1em" fill="currentColor" aria-hidden="true" focusable="false" class="">
->>>>>>> 6d1a385f
+  <li title="Next Page" tabindex="0" class=" ant-pagination-next"><a class="ant-pagination-item-link"><i aria-label="icon: right" class="anticon anticon-right"><svg viewBox="64 64 896 896" data-icon="right" width="1em" height="1em" fill="currentColor" aria-hidden="true" class="">
           <path d="M765.7 486.8L314.9 134.7A7.97 7.97 0 0 0 302 141v77.3c0 4.9 2.3 9.6 6.1 12.6l360 281.1-360 281.1c-3.9 3-6.1 7.7-6.1 12.6V883c0 6.7 7.7 10.4 12.9 6.3l450.8-352.1a31.96 31.96 0 0 0 0-50.4z"></path>
         </svg></i></a></li>
   <li class="ant-pagination-options">
@@ -246,45 +170,29 @@
 exports[`renders ./components/pagination/demo/mini.md correctly 1`] = `
 <div id="components-pagination-demo-mini">
   <ul unselectable="unselectable" class="ant-pagination mini">
-<<<<<<< HEAD
-    <li title="Previous Page" aria-disabled="true" class="ant-pagination-disabled ant-pagination-prev"><a class="ant-pagination-item-link"><i aria-label="icon: left" class="anticon anticon-left"><svg viewBox="64 64 896 896" data-icon="left" width="1em" height="1em" fill="currentColor" aria-hidden="true" class="">
-=======
-    <li title="Previous Page" aria-disabled="true" class="ant-pagination-disabled ant-pagination-prev"><a class="ant-pagination-item-link"><i class="anticon anticon-left"><svg viewBox="64 64 896 896" data-icon="left" width="1em" height="1em" fill="currentColor" aria-hidden="true" focusable="false" class="">
->>>>>>> 6d1a385f
-            <path d="M724 218.3V141c0-6.7-7.7-10.4-12.9-6.3L260.3 486.8a31.86 31.86 0 0 0 0 50.3l450.8 352.1c5.3 4.1 12.9.4 12.9-6.3v-77.3c0-4.9-2.3-9.6-6.1-12.6l-360-281 360-281.1c3.8-3 6.1-7.7 6.1-12.6z"></path>
-          </svg></i></a></li>
-    <li title="1" tabindex="0" class="ant-pagination-item ant-pagination-item-1 ant-pagination-item-active"><a>1</a></li>
-    <li title="2" tabindex="0" class="ant-pagination-item ant-pagination-item-2"><a>2</a></li>
-    <li title="3" tabindex="0" class="ant-pagination-item ant-pagination-item-3"><a>3</a></li>
-    <li title="4" tabindex="0" class="ant-pagination-item ant-pagination-item-4"><a>4</a></li>
-    <li title="5" tabindex="0" class="ant-pagination-item ant-pagination-item-5"><a>5</a></li>
-<<<<<<< HEAD
-    <li title="Next Page" tabindex="0" class=" ant-pagination-next"><a class="ant-pagination-item-link"><i aria-label="icon: right" class="anticon anticon-right"><svg viewBox="64 64 896 896" data-icon="right" width="1em" height="1em" fill="currentColor" aria-hidden="true" class="">
-=======
-    <li title="Next Page" tabindex="0" class=" ant-pagination-next"><a class="ant-pagination-item-link"><i class="anticon anticon-right"><svg viewBox="64 64 896 896" data-icon="right" width="1em" height="1em" fill="currentColor" aria-hidden="true" focusable="false" class="">
->>>>>>> 6d1a385f
+    <li title="Previous Page" aria-disabled="true" class="ant-pagination-disabled ant-pagination-prev"><a class="ant-pagination-item-link"><i aria-label="icon: left" class="anticon anticon-left"><svg viewBox="64 64 896 896" data-icon="left" width="1em" height="1em" fill="currentColor" aria-hidden="true" class="">
+            <path d="M724 218.3V141c0-6.7-7.7-10.4-12.9-6.3L260.3 486.8a31.86 31.86 0 0 0 0 50.3l450.8 352.1c5.3 4.1 12.9.4 12.9-6.3v-77.3c0-4.9-2.3-9.6-6.1-12.6l-360-281 360-281.1c3.8-3 6.1-7.7 6.1-12.6z"></path>
+          </svg></i></a></li>
+    <li title="1" tabindex="0" class="ant-pagination-item ant-pagination-item-1 ant-pagination-item-active"><a>1</a></li>
+    <li title="2" tabindex="0" class="ant-pagination-item ant-pagination-item-2"><a>2</a></li>
+    <li title="3" tabindex="0" class="ant-pagination-item ant-pagination-item-3"><a>3</a></li>
+    <li title="4" tabindex="0" class="ant-pagination-item ant-pagination-item-4"><a>4</a></li>
+    <li title="5" tabindex="0" class="ant-pagination-item ant-pagination-item-5"><a>5</a></li>
+    <li title="Next Page" tabindex="0" class=" ant-pagination-next"><a class="ant-pagination-item-link"><i aria-label="icon: right" class="anticon anticon-right"><svg viewBox="64 64 896 896" data-icon="right" width="1em" height="1em" fill="currentColor" aria-hidden="true" class="">
             <path d="M765.7 486.8L314.9 134.7A7.97 7.97 0 0 0 302 141v77.3c0 4.9 2.3 9.6 6.1 12.6l360 281.1-360 281.1c-3.9 3-6.1 7.7-6.1 12.6V883c0 6.7 7.7 10.4 12.9 6.3l450.8-352.1a31.96 31.96 0 0 0 0-50.4z"></path>
           </svg></i></a></li>
     <!---->
   </ul>
   <ul unselectable="unselectable" class="ant-pagination mini">
-<<<<<<< HEAD
-    <li title="Previous Page" aria-disabled="true" class="ant-pagination-disabled ant-pagination-prev"><a class="ant-pagination-item-link"><i aria-label="icon: left" class="anticon anticon-left"><svg viewBox="64 64 896 896" data-icon="left" width="1em" height="1em" fill="currentColor" aria-hidden="true" class="">
-=======
-    <li title="Previous Page" aria-disabled="true" class="ant-pagination-disabled ant-pagination-prev"><a class="ant-pagination-item-link"><i class="anticon anticon-left"><svg viewBox="64 64 896 896" data-icon="left" width="1em" height="1em" fill="currentColor" aria-hidden="true" focusable="false" class="">
->>>>>>> 6d1a385f
-            <path d="M724 218.3V141c0-6.7-7.7-10.4-12.9-6.3L260.3 486.8a31.86 31.86 0 0 0 0 50.3l450.8 352.1c5.3 4.1 12.9.4 12.9-6.3v-77.3c0-4.9-2.3-9.6-6.1-12.6l-360-281 360-281.1c3.8-3 6.1-7.7 6.1-12.6z"></path>
-          </svg></i></a></li>
-    <li title="1" tabindex="0" class="ant-pagination-item ant-pagination-item-1 ant-pagination-item-active"><a>1</a></li>
-    <li title="2" tabindex="0" class="ant-pagination-item ant-pagination-item-2"><a>2</a></li>
-    <li title="3" tabindex="0" class="ant-pagination-item ant-pagination-item-3"><a>3</a></li>
-    <li title="4" tabindex="0" class="ant-pagination-item ant-pagination-item-4"><a>4</a></li>
-    <li title="5" tabindex="0" class="ant-pagination-item ant-pagination-item-5"><a>5</a></li>
-<<<<<<< HEAD
-    <li title="Next Page" tabindex="0" class=" ant-pagination-next"><a class="ant-pagination-item-link"><i aria-label="icon: right" class="anticon anticon-right"><svg viewBox="64 64 896 896" data-icon="right" width="1em" height="1em" fill="currentColor" aria-hidden="true" class="">
-=======
-    <li title="Next Page" tabindex="0" class=" ant-pagination-next"><a class="ant-pagination-item-link"><i class="anticon anticon-right"><svg viewBox="64 64 896 896" data-icon="right" width="1em" height="1em" fill="currentColor" aria-hidden="true" focusable="false" class="">
->>>>>>> 6d1a385f
+    <li title="Previous Page" aria-disabled="true" class="ant-pagination-disabled ant-pagination-prev"><a class="ant-pagination-item-link"><i aria-label="icon: left" class="anticon anticon-left"><svg viewBox="64 64 896 896" data-icon="left" width="1em" height="1em" fill="currentColor" aria-hidden="true" class="">
+            <path d="M724 218.3V141c0-6.7-7.7-10.4-12.9-6.3L260.3 486.8a31.86 31.86 0 0 0 0 50.3l450.8 352.1c5.3 4.1 12.9.4 12.9-6.3v-77.3c0-4.9-2.3-9.6-6.1-12.6l-360-281 360-281.1c3.8-3 6.1-7.7 6.1-12.6z"></path>
+          </svg></i></a></li>
+    <li title="1" tabindex="0" class="ant-pagination-item ant-pagination-item-1 ant-pagination-item-active"><a>1</a></li>
+    <li title="2" tabindex="0" class="ant-pagination-item ant-pagination-item-2"><a>2</a></li>
+    <li title="3" tabindex="0" class="ant-pagination-item ant-pagination-item-3"><a>3</a></li>
+    <li title="4" tabindex="0" class="ant-pagination-item ant-pagination-item-4"><a>4</a></li>
+    <li title="5" tabindex="0" class="ant-pagination-item ant-pagination-item-5"><a>5</a></li>
+    <li title="Next Page" tabindex="0" class=" ant-pagination-next"><a class="ant-pagination-item-link"><i aria-label="icon: right" class="anticon anticon-right"><svg viewBox="64 64 896 896" data-icon="right" width="1em" height="1em" fill="currentColor" aria-hidden="true" class="">
             <path d="M765.7 486.8L314.9 134.7A7.97 7.97 0 0 0 302 141v77.3c0 4.9 2.3 9.6 6.1 12.6l360 281.1-360 281.1c-3.9 3-6.1 7.7-6.1 12.6V883c0 6.7 7.7 10.4 12.9 6.3l450.8-352.1a31.96 31.96 0 0 0 0-50.4z"></path>
           </svg></i></a></li>
     <li class="ant-pagination-options">
@@ -292,11 +200,7 @@
         <div role="combobox" aria-autocomplete="list" aria-haspopup="true" aria-controls="test-uuid" tabindex="0" class="ant-select-selection ant-select-selection--single">
           <div class="ant-select-selection__rendered">
             <div title="10 / page" class="ant-select-selection-selected-value" style="display: block; opacity: 1;">10 / page</div>
-<<<<<<< HEAD
           </div><span unselectable="on" class="ant-select-arrow" style="user-select: none;"><i aria-label="icon: down" class="ant-select-arrow-icon anticon anticon-down"><svg viewBox="64 64 896 896" data-icon="down" width="1em" height="1em" fill="currentColor" aria-hidden="true" class=""><path d="M884 256h-75c-5.1 0-9.9 2.5-12.9 6.6L512 654.2 227.9 262.6c-3-4.1-7.8-6.6-12.9-6.6h-75c-6.5 0-10.3 7.4-6.5 12.7l352.6 486.1c12.8 17.6 39 17.6 51.7 0l352.6-486.1c3.9-5.3.1-12.7-6.4-12.7z"></path></svg></i></span>
-=======
-          </div><span unselectable="on" class="ant-select-arrow" style="user-select: none;"><i class="ant-select-arrow-icon anticon anticon-down"><svg viewBox="64 64 896 896" data-icon="down" width="1em" height="1em" fill="currentColor" aria-hidden="true" focusable="false" class=""><path d="M884 256h-75c-5.1 0-9.9 2.5-12.9 6.6L512 654.2 227.9 262.6c-3-4.1-7.8-6.6-12.9-6.6h-75c-6.5 0-10.3 7.4-6.5 12.7l352.6 486.1c12.8 17.6 39 17.6 51.7 0l352.6-486.1c3.9-5.3.1-12.7-6.4-12.7z"></path></svg></i></span>
->>>>>>> 6d1a385f
         </div>
       </div>
       <div class="ant-pagination-options-quick-jumper">Goto<input type="text"></div>
@@ -304,23 +208,15 @@
   </ul>
   <ul unselectable="unselectable" class="ant-pagination mini">
     <li class="ant-pagination-total-text">Total 50 items</li>
-<<<<<<< HEAD
-    <li title="Previous Page" aria-disabled="true" class="ant-pagination-disabled ant-pagination-prev"><a class="ant-pagination-item-link"><i aria-label="icon: left" class="anticon anticon-left"><svg viewBox="64 64 896 896" data-icon="left" width="1em" height="1em" fill="currentColor" aria-hidden="true" class="">
-=======
-    <li title="Previous Page" aria-disabled="true" class="ant-pagination-disabled ant-pagination-prev"><a class="ant-pagination-item-link"><i class="anticon anticon-left"><svg viewBox="64 64 896 896" data-icon="left" width="1em" height="1em" fill="currentColor" aria-hidden="true" focusable="false" class="">
->>>>>>> 6d1a385f
-            <path d="M724 218.3V141c0-6.7-7.7-10.4-12.9-6.3L260.3 486.8a31.86 31.86 0 0 0 0 50.3l450.8 352.1c5.3 4.1 12.9.4 12.9-6.3v-77.3c0-4.9-2.3-9.6-6.1-12.6l-360-281 360-281.1c3.8-3 6.1-7.7 6.1-12.6z"></path>
-          </svg></i></a></li>
-    <li title="1" tabindex="0" class="ant-pagination-item ant-pagination-item-1 ant-pagination-item-active"><a>1</a></li>
-    <li title="2" tabindex="0" class="ant-pagination-item ant-pagination-item-2"><a>2</a></li>
-    <li title="3" tabindex="0" class="ant-pagination-item ant-pagination-item-3"><a>3</a></li>
-    <li title="4" tabindex="0" class="ant-pagination-item ant-pagination-item-4"><a>4</a></li>
-    <li title="5" tabindex="0" class="ant-pagination-item ant-pagination-item-5"><a>5</a></li>
-<<<<<<< HEAD
-    <li title="Next Page" tabindex="0" class=" ant-pagination-next"><a class="ant-pagination-item-link"><i aria-label="icon: right" class="anticon anticon-right"><svg viewBox="64 64 896 896" data-icon="right" width="1em" height="1em" fill="currentColor" aria-hidden="true" class="">
-=======
-    <li title="Next Page" tabindex="0" class=" ant-pagination-next"><a class="ant-pagination-item-link"><i class="anticon anticon-right"><svg viewBox="64 64 896 896" data-icon="right" width="1em" height="1em" fill="currentColor" aria-hidden="true" focusable="false" class="">
->>>>>>> 6d1a385f
+    <li title="Previous Page" aria-disabled="true" class="ant-pagination-disabled ant-pagination-prev"><a class="ant-pagination-item-link"><i aria-label="icon: left" class="anticon anticon-left"><svg viewBox="64 64 896 896" data-icon="left" width="1em" height="1em" fill="currentColor" aria-hidden="true" class="">
+            <path d="M724 218.3V141c0-6.7-7.7-10.4-12.9-6.3L260.3 486.8a31.86 31.86 0 0 0 0 50.3l450.8 352.1c5.3 4.1 12.9.4 12.9-6.3v-77.3c0-4.9-2.3-9.6-6.1-12.6l-360-281 360-281.1c3.8-3 6.1-7.7 6.1-12.6z"></path>
+          </svg></i></a></li>
+    <li title="1" tabindex="0" class="ant-pagination-item ant-pagination-item-1 ant-pagination-item-active"><a>1</a></li>
+    <li title="2" tabindex="0" class="ant-pagination-item ant-pagination-item-2"><a>2</a></li>
+    <li title="3" tabindex="0" class="ant-pagination-item ant-pagination-item-3"><a>3</a></li>
+    <li title="4" tabindex="0" class="ant-pagination-item ant-pagination-item-4"><a>4</a></li>
+    <li title="5" tabindex="0" class="ant-pagination-item ant-pagination-item-5"><a>5</a></li>
+    <li title="Next Page" tabindex="0" class=" ant-pagination-next"><a class="ant-pagination-item-link"><i aria-label="icon: right" class="anticon anticon-right"><svg viewBox="64 64 896 896" data-icon="right" width="1em" height="1em" fill="currentColor" aria-hidden="true" class="">
             <path d="M765.7 486.8L314.9 134.7A7.97 7.97 0 0 0 302 141v77.3c0 4.9 2.3 9.6 6.1 12.6l360 281.1-360 281.1c-3.9 3-6.1 7.7-6.1 12.6V883c0 6.7 7.7 10.4 12.9 6.3l450.8-352.1a31.96 31.96 0 0 0 0-50.4z"></path>
           </svg></i></a></li>
     <!---->
@@ -330,20 +226,12 @@
 
 exports[`renders ./components/pagination/demo/more.md correctly 1`] = `
 <ul unselectable="unselectable" class="ant-pagination">
-<<<<<<< HEAD
-  <li title="Previous Page" tabindex="0" class=" ant-pagination-prev"><a class="ant-pagination-item-link"><i aria-label="icon: left" class="anticon anticon-left"><svg viewBox="64 64 896 896" data-icon="left" width="1em" height="1em" fill="currentColor" aria-hidden="true" class="">
-=======
-  <li title="Previous Page" tabindex="0" class=" ant-pagination-prev"><a class="ant-pagination-item-link"><i class="anticon anticon-left"><svg viewBox="64 64 896 896" data-icon="left" width="1em" height="1em" fill="currentColor" aria-hidden="true" focusable="false" class="">
->>>>>>> 6d1a385f
+  <li title="Previous Page" tabindex="0" class=" ant-pagination-prev"><a class="ant-pagination-item-link"><i aria-label="icon: left" class="anticon anticon-left"><svg viewBox="64 64 896 896" data-icon="left" width="1em" height="1em" fill="currentColor" aria-hidden="true" class="">
           <path d="M724 218.3V141c0-6.7-7.7-10.4-12.9-6.3L260.3 486.8a31.86 31.86 0 0 0 0 50.3l450.8 352.1c5.3 4.1 12.9.4 12.9-6.3v-77.3c0-4.9-2.3-9.6-6.1-12.6l-360-281 360-281.1c3.8-3 6.1-7.7 6.1-12.6z"></path>
         </svg></i></a></li>
   <li title="1" tabindex="0" class="ant-pagination-item ant-pagination-item-1"><a>1</a></li>
   <li title="Previous 5 Pages" tabindex="0" class="ant-pagination-jump-prev ant-pagination-jump-prev-custom-icon"><a class="ant-pagination-item-link">
-<<<<<<< HEAD
       <div class="ant-pagination-item-container"><i aria-label="icon: double-left" class="ant-pagination-item-link-icon anticon anticon-double-left"><svg viewBox="64 64 896 896" data-icon="double-left" width="1em" height="1em" fill="currentColor" aria-hidden="true" class="">
-=======
-      <div class="ant-pagination-item-container"><i class="ant-pagination-item-link-icon anticon anticon-double-left"><svg viewBox="64 64 896 896" data-icon="double-left" width="1em" height="1em" fill="currentColor" aria-hidden="true" focusable="false" class="">
->>>>>>> 6d1a385f
             <path d="M272.9 512l265.4-339.1c4.1-5.2.4-12.9-6.3-12.9h-77.3c-4.9 0-9.6 2.3-12.6 6.1L186.8 492.3a31.99 31.99 0 0 0 0 39.5l255.3 326.1c3 3.9 7.7 6.1 12.6 6.1H532c6.7 0 10.4-7.7 6.3-12.9L272.9 512zm304 0l265.4-339.1c4.1-5.2.4-12.9-6.3-12.9h-77.3c-4.9 0-9.6 2.3-12.6 6.1L490.8 492.3a31.99 31.99 0 0 0 0 39.5l255.3 326.1c3 3.9 7.7 6.1 12.6 6.1H836c6.7 0 10.4-7.7 6.3-12.9L576.9 512z"></path>
           </svg></i><span class="ant-pagination-item-ellipsis">•••</span></div>
     </a></li>
@@ -353,20 +241,12 @@
   <li title="7" tabindex="0" class="ant-pagination-item ant-pagination-item-7"><a>7</a></li>
   <li title="8" tabindex="0" class="ant-pagination-item ant-pagination-item-8 ant-pagination-item-before-jump-next"><a>8</a></li>
   <li title="Next 5 Pages" tabindex="0" class="ant-pagination-jump-next ant-pagination-jump-next-custom-icon"><a class="ant-pagination-item-link">
-<<<<<<< HEAD
       <div class="ant-pagination-item-container"><i aria-label="icon: double-right" class="ant-pagination-item-link-icon anticon anticon-double-right"><svg viewBox="64 64 896 896" data-icon="double-right" width="1em" height="1em" fill="currentColor" aria-hidden="true" class="">
-=======
-      <div class="ant-pagination-item-container"><i class="ant-pagination-item-link-icon anticon anticon-double-right"><svg viewBox="64 64 896 896" data-icon="double-right" width="1em" height="1em" fill="currentColor" aria-hidden="true" focusable="false" class="">
->>>>>>> 6d1a385f
             <path d="M533.2 492.3L277.9 166.1c-3-3.9-7.7-6.1-12.6-6.1H188c-6.7 0-10.4 7.7-6.3 12.9L447.1 512 181.7 851.1A7.98 7.98 0 0 0 188 864h77.3c4.9 0 9.6-2.3 12.6-6.1l255.3-326.1c9.1-11.7 9.1-27.9 0-39.5zm304 0L581.9 166.1c-3-3.9-7.7-6.1-12.6-6.1H492c-6.7 0-10.4 7.7-6.3 12.9L751.1 512 485.7 851.1A7.98 7.98 0 0 0 492 864h77.3c4.9 0 9.6-2.3 12.6-6.1l255.3-326.1c9.1-11.7 9.1-27.9 0-39.5z"></path>
           </svg></i><span class="ant-pagination-item-ellipsis">•••</span></div>
     </a></li>
   <li title="50" tabindex="0" class="ant-pagination-item ant-pagination-item-50"><a>50</a></li>
-<<<<<<< HEAD
-  <li title="Next Page" tabindex="0" class=" ant-pagination-next"><a class="ant-pagination-item-link"><i aria-label="icon: right" class="anticon anticon-right"><svg viewBox="64 64 896 896" data-icon="right" width="1em" height="1em" fill="currentColor" aria-hidden="true" class="">
-=======
-  <li title="Next Page" tabindex="0" class=" ant-pagination-next"><a class="ant-pagination-item-link"><i class="anticon anticon-right"><svg viewBox="64 64 896 896" data-icon="right" width="1em" height="1em" fill="currentColor" aria-hidden="true" focusable="false" class="">
->>>>>>> 6d1a385f
+  <li title="Next Page" tabindex="0" class=" ant-pagination-next"><a class="ant-pagination-item-link"><i aria-label="icon: right" class="anticon anticon-right"><svg viewBox="64 64 896 896" data-icon="right" width="1em" height="1em" fill="currentColor" aria-hidden="true" class="">
           <path d="M765.7 486.8L314.9 134.7A7.97 7.97 0 0 0 302 141v77.3c0 4.9 2.3 9.6 6.1 12.6l360 281.1-360 281.1c-3.9 3-6.1 7.7-6.1 12.6V883c0 6.7 7.7 10.4 12.9 6.3l450.8-352.1a31.96 31.96 0 0 0 0-50.4z"></path>
         </svg></i></a></li>
   <!---->
@@ -375,19 +255,11 @@
 
 exports[`renders ./components/pagination/demo/simple.md correctly 1`] = `
 <ul class="ant-pagination ant-pagination-simple">
-<<<<<<< HEAD
   <li title="Previous Page" tabindex="0" class=" ant-pagination-prev"><a class="ant-pagination-item-link"><i aria-label="icon: left" class="anticon anticon-left"><svg viewBox="64 64 896 896" data-icon="left" width="1em" height="1em" fill="currentColor" aria-hidden="true" class="">
           <path d="M724 218.3V141c0-6.7-7.7-10.4-12.9-6.3L260.3 486.8a31.86 31.86 0 0 0 0 50.3l450.8 352.1c5.3 4.1 12.9.4 12.9-6.3v-77.3c0-4.9-2.3-9.6-6.1-12.6l-360-281 360-281.1c3.8-3 6.1-7.7 6.1-12.6z"></path>
         </svg></i></a></li>
   <li title="2/5" class="ant-pagination-simple-pager"><input type="text" size="3"><span class="ant-pagination-slash">／</span>5</li>
   <li title="Next Page" tabindex="0" class=" ant-pagination-next"><a class="ant-pagination-item-link"><i aria-label="icon: right" class="anticon anticon-right"><svg viewBox="64 64 896 896" data-icon="right" width="1em" height="1em" fill="currentColor" aria-hidden="true" class="">
-=======
-  <li title="Previous Page" tabindex="0" class=" ant-pagination-prev"><a class="ant-pagination-item-link"><i class="anticon anticon-left"><svg viewBox="64 64 896 896" data-icon="left" width="1em" height="1em" fill="currentColor" aria-hidden="true" focusable="false" class="">
-          <path d="M724 218.3V141c0-6.7-7.7-10.4-12.9-6.3L260.3 486.8a31.86 31.86 0 0 0 0 50.3l450.8 352.1c5.3 4.1 12.9.4 12.9-6.3v-77.3c0-4.9-2.3-9.6-6.1-12.6l-360-281 360-281.1c3.8-3 6.1-7.7 6.1-12.6z"></path>
-        </svg></i></a></li>
-  <li title="2/5" class="ant-pagination-simple-pager"><input type="text" size="3"><span class="ant-pagination-slash">／</span>5</li>
-  <li title="Next Page" tabindex="0" class=" ant-pagination-next"><a class="ant-pagination-item-link"><i class="anticon anticon-right"><svg viewBox="64 64 896 896" data-icon="right" width="1em" height="1em" fill="currentColor" aria-hidden="true" focusable="false" class="">
->>>>>>> 6d1a385f
           <path d="M765.7 486.8L314.9 134.7A7.97 7.97 0 0 0 302 141v77.3c0 4.9 2.3 9.6 6.1 12.6l360 281.1-360 281.1c-3.9 3-6.1 7.7-6.1 12.6V883c0 6.7 7.7 10.4 12.9 6.3l450.8-352.1a31.96 31.96 0 0 0 0-50.4z"></path>
         </svg></i></a></li>
 </ul>
@@ -397,46 +269,30 @@
 <div>
   <ul unselectable="unselectable" class="ant-pagination">
     <li class="ant-pagination-total-text">Total 85 items</li>
-<<<<<<< HEAD
-    <li title="Previous Page" aria-disabled="true" class="ant-pagination-disabled ant-pagination-prev"><a class="ant-pagination-item-link"><i aria-label="icon: left" class="anticon anticon-left"><svg viewBox="64 64 896 896" data-icon="left" width="1em" height="1em" fill="currentColor" aria-hidden="true" class="">
-=======
-    <li title="Previous Page" aria-disabled="true" class="ant-pagination-disabled ant-pagination-prev"><a class="ant-pagination-item-link"><i class="anticon anticon-left"><svg viewBox="64 64 896 896" data-icon="left" width="1em" height="1em" fill="currentColor" aria-hidden="true" focusable="false" class="">
->>>>>>> 6d1a385f
-            <path d="M724 218.3V141c0-6.7-7.7-10.4-12.9-6.3L260.3 486.8a31.86 31.86 0 0 0 0 50.3l450.8 352.1c5.3 4.1 12.9.4 12.9-6.3v-77.3c0-4.9-2.3-9.6-6.1-12.6l-360-281 360-281.1c3.8-3 6.1-7.7 6.1-12.6z"></path>
-          </svg></i></a></li>
-    <li title="1" tabindex="0" class="ant-pagination-item ant-pagination-item-1 ant-pagination-item-active"><a>1</a></li>
-    <li title="2" tabindex="0" class="ant-pagination-item ant-pagination-item-2"><a>2</a></li>
-    <li title="3" tabindex="0" class="ant-pagination-item ant-pagination-item-3"><a>3</a></li>
-    <li title="4" tabindex="0" class="ant-pagination-item ant-pagination-item-4"><a>4</a></li>
-    <li title="5" tabindex="0" class="ant-pagination-item ant-pagination-item-5"><a>5</a></li>
-<<<<<<< HEAD
-    <li title="Next Page" tabindex="0" class=" ant-pagination-next"><a class="ant-pagination-item-link"><i aria-label="icon: right" class="anticon anticon-right"><svg viewBox="64 64 896 896" data-icon="right" width="1em" height="1em" fill="currentColor" aria-hidden="true" class="">
-=======
-    <li title="Next Page" tabindex="0" class=" ant-pagination-next"><a class="ant-pagination-item-link"><i class="anticon anticon-right"><svg viewBox="64 64 896 896" data-icon="right" width="1em" height="1em" fill="currentColor" aria-hidden="true" focusable="false" class="">
->>>>>>> 6d1a385f
+    <li title="Previous Page" aria-disabled="true" class="ant-pagination-disabled ant-pagination-prev"><a class="ant-pagination-item-link"><i aria-label="icon: left" class="anticon anticon-left"><svg viewBox="64 64 896 896" data-icon="left" width="1em" height="1em" fill="currentColor" aria-hidden="true" class="">
+            <path d="M724 218.3V141c0-6.7-7.7-10.4-12.9-6.3L260.3 486.8a31.86 31.86 0 0 0 0 50.3l450.8 352.1c5.3 4.1 12.9.4 12.9-6.3v-77.3c0-4.9-2.3-9.6-6.1-12.6l-360-281 360-281.1c3.8-3 6.1-7.7 6.1-12.6z"></path>
+          </svg></i></a></li>
+    <li title="1" tabindex="0" class="ant-pagination-item ant-pagination-item-1 ant-pagination-item-active"><a>1</a></li>
+    <li title="2" tabindex="0" class="ant-pagination-item ant-pagination-item-2"><a>2</a></li>
+    <li title="3" tabindex="0" class="ant-pagination-item ant-pagination-item-3"><a>3</a></li>
+    <li title="4" tabindex="0" class="ant-pagination-item ant-pagination-item-4"><a>4</a></li>
+    <li title="5" tabindex="0" class="ant-pagination-item ant-pagination-item-5"><a>5</a></li>
+    <li title="Next Page" tabindex="0" class=" ant-pagination-next"><a class="ant-pagination-item-link"><i aria-label="icon: right" class="anticon anticon-right"><svg viewBox="64 64 896 896" data-icon="right" width="1em" height="1em" fill="currentColor" aria-hidden="true" class="">
             <path d="M765.7 486.8L314.9 134.7A7.97 7.97 0 0 0 302 141v77.3c0 4.9 2.3 9.6 6.1 12.6l360 281.1-360 281.1c-3.9 3-6.1 7.7-6.1 12.6V883c0 6.7 7.7 10.4 12.9 6.3l450.8-352.1a31.96 31.96 0 0 0 0-50.4z"></path>
           </svg></i></a></li>
     <!---->
   </ul> <br>
   <ul unselectable="unselectable" class="ant-pagination">
     <li class="ant-pagination-total-text">1-20 of 85 items</li>
-<<<<<<< HEAD
-    <li title="Previous Page" aria-disabled="true" class="ant-pagination-disabled ant-pagination-prev"><a class="ant-pagination-item-link"><i aria-label="icon: left" class="anticon anticon-left"><svg viewBox="64 64 896 896" data-icon="left" width="1em" height="1em" fill="currentColor" aria-hidden="true" class="">
-=======
-    <li title="Previous Page" aria-disabled="true" class="ant-pagination-disabled ant-pagination-prev"><a class="ant-pagination-item-link"><i class="anticon anticon-left"><svg viewBox="64 64 896 896" data-icon="left" width="1em" height="1em" fill="currentColor" aria-hidden="true" focusable="false" class="">
->>>>>>> 6d1a385f
-            <path d="M724 218.3V141c0-6.7-7.7-10.4-12.9-6.3L260.3 486.8a31.86 31.86 0 0 0 0 50.3l450.8 352.1c5.3 4.1 12.9.4 12.9-6.3v-77.3c0-4.9-2.3-9.6-6.1-12.6l-360-281 360-281.1c3.8-3 6.1-7.7 6.1-12.6z"></path>
-          </svg></i></a></li>
-    <li title="1" tabindex="0" class="ant-pagination-item ant-pagination-item-1 ant-pagination-item-active"><a>1</a></li>
-    <li title="2" tabindex="0" class="ant-pagination-item ant-pagination-item-2"><a>2</a></li>
-    <li title="3" tabindex="0" class="ant-pagination-item ant-pagination-item-3"><a>3</a></li>
-    <li title="4" tabindex="0" class="ant-pagination-item ant-pagination-item-4"><a>4</a></li>
-    <li title="5" tabindex="0" class="ant-pagination-item ant-pagination-item-5"><a>5</a></li>
-<<<<<<< HEAD
-    <li title="Next Page" tabindex="0" class=" ant-pagination-next"><a class="ant-pagination-item-link"><i aria-label="icon: right" class="anticon anticon-right"><svg viewBox="64 64 896 896" data-icon="right" width="1em" height="1em" fill="currentColor" aria-hidden="true" class="">
-=======
-    <li title="Next Page" tabindex="0" class=" ant-pagination-next"><a class="ant-pagination-item-link"><i class="anticon anticon-right"><svg viewBox="64 64 896 896" data-icon="right" width="1em" height="1em" fill="currentColor" aria-hidden="true" focusable="false" class="">
->>>>>>> 6d1a385f
+    <li title="Previous Page" aria-disabled="true" class="ant-pagination-disabled ant-pagination-prev"><a class="ant-pagination-item-link"><i aria-label="icon: left" class="anticon anticon-left"><svg viewBox="64 64 896 896" data-icon="left" width="1em" height="1em" fill="currentColor" aria-hidden="true" class="">
+            <path d="M724 218.3V141c0-6.7-7.7-10.4-12.9-6.3L260.3 486.8a31.86 31.86 0 0 0 0 50.3l450.8 352.1c5.3 4.1 12.9.4 12.9-6.3v-77.3c0-4.9-2.3-9.6-6.1-12.6l-360-281 360-281.1c3.8-3 6.1-7.7 6.1-12.6z"></path>
+          </svg></i></a></li>
+    <li title="1" tabindex="0" class="ant-pagination-item ant-pagination-item-1 ant-pagination-item-active"><a>1</a></li>
+    <li title="2" tabindex="0" class="ant-pagination-item ant-pagination-item-2"><a>2</a></li>
+    <li title="3" tabindex="0" class="ant-pagination-item ant-pagination-item-3"><a>3</a></li>
+    <li title="4" tabindex="0" class="ant-pagination-item ant-pagination-item-4"><a>4</a></li>
+    <li title="5" tabindex="0" class="ant-pagination-item ant-pagination-item-5"><a>5</a></li>
+    <li title="Next Page" tabindex="0" class=" ant-pagination-next"><a class="ant-pagination-item-link"><i aria-label="icon: right" class="anticon anticon-right"><svg viewBox="64 64 896 896" data-icon="right" width="1em" height="1em" fill="currentColor" aria-hidden="true" class="">
             <path d="M765.7 486.8L314.9 134.7A7.97 7.97 0 0 0 302 141v77.3c0 4.9 2.3 9.6 6.1 12.6l360 281.1-360 281.1c-3.9 3-6.1 7.7-6.1 12.6V883c0 6.7 7.7 10.4 12.9 6.3l450.8-352.1a31.96 31.96 0 0 0 0-50.4z"></path>
           </svg></i></a></li>
     <!---->

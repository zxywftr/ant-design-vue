import type { CSSProperties, ExtractPropTypes } from 'vue';
import { defineComponent } from 'vue';
import PropTypes from '../_util/vue-types';
import { getPropsSlot } from '../_util/props-util';
import type { DropdownProps } from '../dropdown/dropdown';
import Dropdown from '../dropdown/dropdown';
import DownOutlined from '@ant-design/icons-vue/DownOutlined';
import useConfigInject from '../config-provider/hooks/useConfigInject';
import type { MouseEventHandler } from '../_util/EventInterface';
<<<<<<< HEAD
import { eventType, objectType } from '../_util/type';
=======
import type { CustomSlotsType } from '../_util/type';
>>>>>>> 144bb2e6

export const breadcrumbItemProps = () => ({
  prefixCls: String,
  href: String,
  separator: PropTypes.any,
  dropdownProps: objectType<DropdownProps>(),
  overlay: PropTypes.any,
  onClick: eventType<MouseEventHandler>(),
});

export type BreadcrumbItemProps = Partial<ExtractPropTypes<ReturnType<typeof breadcrumbItemProps>>>;
export default defineComponent({
  compatConfig: { MODE: 3 },
  name: 'ABreadcrumbItem',
  inheritAttrs: false,
  __ANT_BREADCRUMB_ITEM: true,
  props: breadcrumbItemProps(),
  // emits: ['click'],
<<<<<<< HEAD
  slots: ['separator', 'overlay'],
  setup(props, { slots, attrs, emit }) {
=======
  slots: Object as CustomSlotsType<{
    separator: any;
    overlay: any;
    default: any;
  }>,
  setup(props, { slots, attrs }) {
>>>>>>> 144bb2e6
    const { prefixCls } = useConfigInject('breadcrumb', props);
    /**
     * if overlay is have
     * Wrap a Dropdown
     */
    const renderBreadcrumbNode = (breadcrumbItem: JSX.Element, prefixCls: string) => {
      const overlay = getPropsSlot(slots, props, 'overlay');
      if (overlay) {
        return (
          <Dropdown {...props.dropdownProps} overlay={overlay} placement="bottom">
            <span class={`${prefixCls}-overlay-link`}>
              {breadcrumbItem}
              <DownOutlined />
            </span>
          </Dropdown>
        );
      }
      return breadcrumbItem;
    };
    const handleClick = (e: MouseEvent) => {
      emit('click', e);
    };
    return () => {
      const separator = getPropsSlot(slots, props, 'separator') ?? '/';
      const children = getPropsSlot(slots, props);
      const { class: cls, style, ...restAttrs } = attrs;
      let link: JSX.Element;
      if (props.href !== undefined) {
        link = (
          <a class={`${prefixCls.value}-link`} onClick={handleClick} {...restAttrs}>
            {children}
          </a>
        );
      } else {
        link = (
          <span class={`${prefixCls.value}-link`} onClick={handleClick} {...restAttrs}>
            {children}
          </span>
        );
      }
      // wrap to dropDown
      link = renderBreadcrumbNode(link, prefixCls.value);
      if (children !== undefined && children !== null) {
        return (
          <li class={cls} style={style as CSSProperties}>
            {link}
            {separator && <span class={`${prefixCls.value}-separator`}>{separator}</span>}
          </li>
        );
      }
      return null;
    };
  },
});<|MERGE_RESOLUTION|>--- conflicted
+++ resolved
@@ -7,11 +7,8 @@
 import DownOutlined from '@ant-design/icons-vue/DownOutlined';
 import useConfigInject from '../config-provider/hooks/useConfigInject';
 import type { MouseEventHandler } from '../_util/EventInterface';
-<<<<<<< HEAD
 import { eventType, objectType } from '../_util/type';
-=======
 import type { CustomSlotsType } from '../_util/type';
->>>>>>> 144bb2e6
 
 export const breadcrumbItemProps = () => ({
   prefixCls: String,
@@ -30,17 +27,12 @@
   __ANT_BREADCRUMB_ITEM: true,
   props: breadcrumbItemProps(),
   // emits: ['click'],
-<<<<<<< HEAD
-  slots: ['separator', 'overlay'],
-  setup(props, { slots, attrs, emit }) {
-=======
   slots: Object as CustomSlotsType<{
     separator: any;
     overlay: any;
     default: any;
   }>,
-  setup(props, { slots, attrs }) {
->>>>>>> 144bb2e6
+  setup(props, { slots, attrs, emit }) {
     const { prefixCls } = useConfigInject('breadcrumb', props);
     /**
      * if overlay is have

import type { ExtractPropTypes, VNodeTypes, CSSProperties, PropType } from 'vue';
import { defineComponent, inject } from 'vue';
import classNames from '../_util/classNames';
import Dialog from '../vc-dialog';
import PropTypes from '../_util/vue-types';
import addEventListener from '../vc-util/Dom/addEventListener';
import { getConfirmLocale } from './locale';
import CloseOutlined from '@ant-design/icons-vue/CloseOutlined';
import Button from '../button';
<<<<<<< HEAD
import buttonTypes, {
  ButtonProps as ButtonPropsType,
  convertLegacyProps,
  LegacyButtonType,
} from '../button/buttonTypes';
=======
import type { ButtonProps as ButtonPropsType, ButtonType } from '../button/buttonTypes';
import buttonTypes from '../button/buttonTypes';
>>>>>>> e85d436d
import LocaleReceiver from '../locale-provider/LocaleReceiver';
import { getComponent, getSlot } from '../_util/props-util';
import initDefaultProps from '../_util/props-util/initDefaultProps';
import { defaultConfigProvider } from '../config-provider';

let mousePosition: { x: number; y: number } | null = null;
// ref: https://github.com/ant-design/ant-design/issues/15795
const getClickPosition = (e: MouseEvent) => {
  mousePosition = {
    x: e.pageX,
    y: e.pageY,
  };
  // 100ms 内发生过点击事件，则从点击位置动画展示
  // 否则直接 zoom 展示
  // 这样可以兼容非点击方式展开
  setTimeout(() => (mousePosition = null), 100);
};

// 只有点击事件支持从鼠标位置动画展开
if (typeof window !== 'undefined' && window.document && window.document.documentElement) {
  addEventListener(document.documentElement, 'click', getClickPosition, true);
}

function noop() {}

const modalProps = {
  prefixCls: PropTypes.string,
  /** 对话框是否可见*/
  visible: PropTypes.looseBool,
  /** 确定按钮 loading*/
  confirmLoading: PropTypes.looseBool,
  /** 标题*/
  title: PropTypes.any,
  /** 是否显示右上角的关闭按钮*/
  closable: PropTypes.looseBool,
  closeIcon: PropTypes.any,
  /** 点击确定回调*/
  onOk: {
    type: Function as PropType<(e: MouseEvent) => void>,
  },
  /** 点击模态框右上角叉、取消按钮、Props.maskClosable 值为 true 时的遮罩层或键盘按下 Esc 时的回调*/
  onCancel: {
    type: Function as PropType<(e: MouseEvent) => void>,
  },
  afterClose: PropTypes.func.def(noop),
  /** 垂直居中 */
  centered: PropTypes.looseBool,
  /** 宽度*/
  width: PropTypes.oneOfType([PropTypes.string, PropTypes.number]),
  /** 底部内容*/
  footer: PropTypes.any,
  /** 确认按钮文字*/
  okText: PropTypes.any,
  /** 确认按钮类型*/
<<<<<<< HEAD
  okType: {
    type: String as PropType<LegacyButtonType>,
  },
=======
  okType: buttonTypes().type,
>>>>>>> e85d436d
  /** 取消按钮文字*/
  cancelText: PropTypes.any,
  icon: PropTypes.any,
  /** 点击蒙层是否允许关闭*/
  maskClosable: PropTypes.looseBool,
  /** 强制渲染 Modal*/
  forceRender: PropTypes.looseBool,
  okButtonProps: PropTypes.shape(buttonTypes).loose,
  cancelButtonProps: PropTypes.shape(buttonTypes).loose,
  destroyOnClose: PropTypes.looseBool,
  wrapClassName: PropTypes.string,
  maskTransitionName: PropTypes.string,
  transitionName: PropTypes.string,
  getContainer: PropTypes.func,
  zIndex: PropTypes.number,
  bodyStyle: PropTypes.style,
  maskStyle: PropTypes.style,
  mask: PropTypes.looseBool,
  keyboard: PropTypes.looseBool,
  wrapProps: PropTypes.object,
  focusTriggerAfterClose: PropTypes.looseBool,
};

export type ModalProps = ExtractPropTypes<typeof modalProps>;

export interface ModalFuncProps {
  prefixCls?: string;
  class?: string;
  visible?: boolean;
  title?: VNodeTypes;
  closable?: boolean;
  content?: VNodeTypes;
  // TODO: find out exact types
  onOk?: (...args: any[]) => any;
  onCancel?: (...args: any[]) => any;
  okButtonProps?: ButtonPropsType;
  cancelButtonProps?: ButtonPropsType;
  centered?: boolean;
  width?: string | number;
  okText?: VNodeTypes;
  okType?: LegacyButtonType;
  cancelText?: VNodeTypes;
  icon?: VNodeTypes;
  /* Deprecated */
  iconType?: string;
  mask?: boolean;
  maskClosable?: boolean;
  zIndex?: number;
  okCancel?: boolean;
  style?: CSSProperties | string;
  maskStyle?: CSSProperties;
  type?: string;
  keyboard?: boolean;
  getContainer?: getContainerFunc;
  autoFocusButton?: null | 'ok' | 'cancel';
  transitionName?: string;
  maskTransitionName?: string;
}

type getContainerFunc = () => HTMLElement;

export type ModalFunc = (props: ModalFuncProps) => {
  destroy: () => void;
  update: (newConfig: ModalFuncProps) => void;
};

export interface ModalLocale {
  okText: string;
  cancelText: string;
  justOkText: string;
}

export const destroyFns = [];

export default defineComponent({
  name: 'AModal',
  inheritAttrs: false,
  props: initDefaultProps(modalProps, {
    width: 520,
    transitionName: 'zoom',
    maskTransitionName: 'fade',
    confirmLoading: false,
    visible: false,
    okType: 'primary',
  }),
  emits: ['update:visible', 'cancel', 'change', 'ok'],
  setup() {
    return {
      configProvider: inject('configProvider', defaultConfigProvider),
    };
  },
  data() {
    return {
      sVisible: !!this.visible,
    };
  },
  watch: {
    visible(val) {
      this.sVisible = val;
    },
  },
  methods: {
    handleCancel(e: MouseEvent) {
      this.$emit('update:visible', false);
      this.$emit('cancel', e);
      this.$emit('change', false);
    },

    handleOk(e: MouseEvent) {
      this.$emit('ok', e);
    },
    renderFooter(locale: ModalLocale) {
      const { okType, confirmLoading } = this;
      const cancelBtnProps = { onClick: this.handleCancel, ...(this.cancelButtonProps || {}) };
      const okBtnProps = {
        onClick: this.handleOk,
        ...convertLegacyProps(okType),
        loading: confirmLoading,
        ...(this.okButtonProps || {}),
      };

      return (
        <div>
          <Button {...cancelBtnProps}>
            {getComponent(this, 'cancelText') || locale.cancelText}
          </Button>
          <Button {...okBtnProps}>{getComponent(this, 'okText') || locale.okText}</Button>
        </div>
      );
    },
  },

  render() {
    const {
      prefixCls: customizePrefixCls,
      sVisible: visible,
      wrapClassName,
      centered,
      getContainer,
      $attrs,
    } = this;
    const children = getSlot(this);
    const { getPrefixCls, getPopupContainer: getContextPopupContainer } = this.configProvider;
    const prefixCls = getPrefixCls('modal', customizePrefixCls);

    const defaultFooter = (
      <LocaleReceiver
        componentName="Modal"
        defaultLocale={getConfirmLocale()}
        children={this.renderFooter}
      />
    );
    const closeIcon = getComponent(this, 'closeIcon');
    const closeIconToRender = (
      <span class={`${prefixCls}-close-x`}>
        {closeIcon || <CloseOutlined class={`${prefixCls}-close-icon`} />}
      </span>
    );
    const footer = getComponent(this, 'footer');
    const title = getComponent(this, 'title');
    const dialogProps = {
      ...this.$props,
      ...$attrs,
      getContainer: getContainer === undefined ? getContextPopupContainer : getContainer,
      prefixCls,
      wrapClassName: classNames({ [`${prefixCls}-centered`]: !!centered }, wrapClassName),
      title,
      footer: footer === undefined ? defaultFooter : footer,
      visible,
      mousePosition,
      closeIcon: closeIconToRender,
      onClose: this.handleCancel,
    };
    return <Dialog {...dialogProps}>{children}</Dialog>;
  },
});<|MERGE_RESOLUTION|>--- conflicted
+++ resolved
@@ -7,16 +7,11 @@
 import { getConfirmLocale } from './locale';
 import CloseOutlined from '@ant-design/icons-vue/CloseOutlined';
 import Button from '../button';
-<<<<<<< HEAD
 import buttonTypes, {
   ButtonProps as ButtonPropsType,
   convertLegacyProps,
   LegacyButtonType,
 } from '../button/buttonTypes';
-=======
-import type { ButtonProps as ButtonPropsType, ButtonType } from '../button/buttonTypes';
-import buttonTypes from '../button/buttonTypes';
->>>>>>> e85d436d
 import LocaleReceiver from '../locale-provider/LocaleReceiver';
 import { getComponent, getSlot } from '../_util/props-util';
 import initDefaultProps from '../_util/props-util/initDefaultProps';
@@ -71,13 +66,9 @@
   /** 确认按钮文字*/
   okText: PropTypes.any,
   /** 确认按钮类型*/
-<<<<<<< HEAD
   okType: {
     type: String as PropType<LegacyButtonType>,
   },
-=======
-  okType: buttonTypes().type,
->>>>>>> e85d436d
   /** 取消按钮文字*/
   cancelText: PropTypes.any,
   icon: PropTypes.any,

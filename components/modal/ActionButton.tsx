<<<<<<< HEAD
import { defineComponent, ExtractPropTypes, PropType } from 'vue';
=======
import type { ExtractPropTypes } from 'vue';
import { defineComponent } from 'vue';
>>>>>>> e85d436d
import PropTypes from '../_util/vue-types';
import Button from '../button';
import BaseMixin from '../_util/BaseMixin';
import { convertLegacyProps, LegacyButtonType } from '../button/buttonTypes';
import { getSlot, findDOMNode } from '../_util/props-util';

const ActionButtonProps = {
  type: {
    type: String as PropType<LegacyButtonType>,
  },
  actionFn: PropTypes.func,
  closeModal: PropTypes.func,
  autofocus: PropTypes.looseBool,
  buttonProps: PropTypes.object,
};

export type IActionButtonProps = ExtractPropTypes<typeof ActionButtonProps>;

export default defineComponent({
  mixins: [BaseMixin],
  props: ActionButtonProps,
  setup() {
    return {
      timeoutId: undefined,
    };
  },
  data() {
    return {
      loading: false,
    };
  },
  mounted() {
    if (this.autofocus) {
      this.timeoutId = setTimeout(() => findDOMNode(this).focus());
    }
  },
  beforeUnmount() {
    clearTimeout(this.timeoutId);
  },
  methods: {
    onClick() {
      const { actionFn, closeModal } = this;
      if (actionFn) {
        let ret: any;
        if (actionFn.length) {
          ret = actionFn(closeModal);
        } else {
          ret = actionFn();
          if (!ret) {
            closeModal();
          }
        }
        if (ret && ret.then) {
          this.setState({ loading: true });
          ret.then(
            (...args: any[]) => {
              // It's unnecessary to set loading=false, for the Modal will be unmounted after close.
              // this.setState({ loading: false });
              closeModal(...args);
            },
            (e: Event) => {
              // Emit error when catch promise reject
              // eslint-disable-next-line no-console
              console.error(e);
              // See: https://github.com/ant-design/ant-design/issues/6183
              this.setState({ loading: false });
            },
          );
        }
      } else {
        closeModal();
      }
    },
  },

  render() {
    const { type, loading, buttonProps } = this;
    const props = {
      ...convertLegacyProps(type),
      onClick: this.onClick,
      loading,
      ...buttonProps,
    };
    return <Button {...props}>{getSlot(this)}</Button>;
  },
});<|MERGE_RESOLUTION|>--- conflicted
+++ resolved
@@ -1,9 +1,5 @@
-<<<<<<< HEAD
-import { defineComponent, ExtractPropTypes, PropType } from 'vue';
-=======
-import type { ExtractPropTypes } from 'vue';
+import type { ExtractPropTypes, PropType } from 'vue';
 import { defineComponent } from 'vue';
->>>>>>> e85d436d
 import PropTypes from '../_util/vue-types';
 import Button from '../button';
 import BaseMixin from '../_util/BaseMixin';

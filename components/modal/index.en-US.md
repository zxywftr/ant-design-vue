
## API

| Property | Description | Type | Default |
| -------- | ----------- | ---- | ------- |
| afterClose | Specify a function that will be called when modal is closed completely. | function | - |
| bodyStyle | Body style for modal body element. Such as height, padding etc. | object | {} |
| cancelText | Text of the Cancel button | string\|slot | `Cancel` |
| centered | Centered Modal | Boolean | `false` |
| closable | Whether a close (x) button is visible on top right of the modal dialog or not | boolean | true |
| confirmLoading | Whether to apply loading visual effect for OK button or not | boolean | false |
| destroyOnClose | Whether to unmount child components on onClose | boolean | false |
| footer | Footer content, set as `:footer="null"` when you don't need default buttons | string\|slot | OK and Cancel buttons |
| forceRender | Force render Modal | boolean | false |
| getContainer | Return the mount node for Modal | (instance): HTMLElement | () => document.body |
| mask | Whether show mask or not. | Boolean | true |
| maskClosable | Whether to close the modal dialog when the mask (area outside the modal) is clicked | boolean | true |
| maskStyle | Style for modal's mask element. | object | {} |
| okText | Text of the OK button | string\|slot | `OK` |
| okType | Button `type` of the OK button | string | `primary` |
| okButtonProps | The ok button props, follow jsx [rules](https://github.com/vuejs/babel-plugin-transform-vue-jsx#difference-from-react-jsx) | {props: [ButtonProps](/components/button/#API), on: {}} | - |
| cancelButtonProps | The cancel button props, follow jsx [rules](https://github.com/vuejs/babel-plugin-transform-vue-jsx#difference-from-react-jsx) | {props: [ButtonProps](/components/button/#API), on: {}} | - |
| title | The modal dialog's title | string\|slot | - |
| visible | Whether the modal dialog is visible or not | boolean | false |
| width | Width of the modal dialog | string\|number | 520 |
| wrapClassName | The class name of the container of the modal dialog | string | - |
| zIndex | The `z-index` of the Modal | Number | 1000 |

### events
| Events Name | Description | Arguments |
| --- | --- | --- |
| cancel | Specify a function that will be called when a user clicks mask, close button on top right or Cancel button | function(e) |
| ok | Specify a function that will be called when a user clicks the OK button | function(e) |

#### Note

> The state of Modal will be preserved at it's component lifecycle by default, if you wish to open it with a brand new state everytime, set `destroyOnClose` on it.

### Modal.method()

There are five ways to display the information based on the content's nature:

- `Modal.info`
- `Modal.success`
- `Modal.error`
- `Modal.warning`
- `Modal.confirm`

The items listed above are all functions, expecting a settings object as parameter.
The properties of the object are follows:

| Property | Description | Type | Default |
| -------- | ----------- | ---- | ------- |
| autoFocusButton | Specify which button to autofocus | null\|string: `ok` `cancel` | `ok` |
| cancelText | Text of the Cancel button | string | `Cancel` |
| centered | Centered Modal | Boolean | `false` |
| closable | Whether a close (x) button is visible on top right of the modal dialog or not | boolean | `false` |
| class | class of container | string | - |
<<<<<<< HEAD
| content | Content | string\|vNode | - |
| icon | custom icon (`Added in 1.40.0`) | string\|slot | `<Icon type="question-circle">` |
| iconType | Icon `type` of the Icon component (deperated after `1.40.0`) | string | `question-circle` |
=======
| content | Content | string\|vNode \|function(h) | - |
| iconType | Icon `type` of the Icon component | string | `question-circle` |
>>>>>>> 6d1a385f
| keyboard | Whether support press esc to close | Boolean | true |
| mask | Whether show mask or not. | Boolean | true |
| maskClosable | Whether to close the modal dialog when the mask (area outside the modal) is clicked | Boolean | `false` |
| okText | Text of the OK button | string | `OK` |
| okType | Button `type` of the OK button | string | `primary` |
| okButtonProps | The ok button props | [ButtonProps](/components/button) | - |
| cancelButtonProps | The cancel button props | [ButtonProps](/components/button) | - |
| title | Title | string\|vNode \|function(h) | - |
| width | Width of the modal dialog | string\|number | 416 |
| zIndex | The `z-index` of the Modal | Number | 1000 |
| onCancel | Specify a function that will be called when the user clicks the Cancel button. The parameter of this function is a function whose execution should include closing the dialog. You can also just return a promise and when the promise is resolved, the modal dialog will also be closed | function | - |
| onOk | Specify a function that will be called when the user clicks the OK button. The parameter of this function is a function whose execution should include closing the dialog. You can also just return a promise and when the promise is resolved, the modal dialog will also be closed | function | - |

All the `Modal.method`s will return a reference, and then we can update and close the modal dialog by the reference.

```jsx
const modal = Modal.info();

modal.update({
  title: 'Updated title',
  content: 'Updated content',
});

modal.destroy();
```

- `Modal.destroyAll`

`Modal.destroyAll()` could destroy all confirmation modal dialogs(Modal.info/Modal.success/Modal.error/Modal.warning/Modal.confirm). Usually, you can use it in router change event to destroy confirm modal dialog automatically without use modal reference to close( it's too complex to use for all modal dialogs)

```jsx
const router = new VueRouter({ ... })

// router change
router.beforeEach((to, from, next) => {
  Modal.destroyAll();
})
```<|MERGE_RESOLUTION|>--- conflicted
+++ resolved
@@ -56,14 +56,8 @@
 | centered | Centered Modal | Boolean | `false` |
 | closable | Whether a close (x) button is visible on top right of the modal dialog or not | boolean | `false` |
 | class | class of container | string | - |
-<<<<<<< HEAD
-| content | Content | string\|vNode | - |
-| icon | custom icon (`Added in 1.40.0`) | string\|slot | `<Icon type="question-circle">` |
-| iconType | Icon `type` of the Icon component (deperated after `1.40.0`) | string | `question-circle` |
-=======
 | content | Content | string\|vNode \|function(h) | - |
 | iconType | Icon `type` of the Icon component | string | `question-circle` |
->>>>>>> 6d1a385f
 | keyboard | Whether support press esc to close | Boolean | true |
 | mask | Whether show mask or not. | Boolean | true |
 | maskClosable | Whether to close the modal dialog when the mask (area outside the modal) is clicked | Boolean | `false` |

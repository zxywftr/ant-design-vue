import classNames from 'classnames';
import Icon from '../icon';
import Dialog from './Modal';
import ActionButton from './ActionButton';
import { getConfirmLocale } from './locale';
import { hasProp } from '../_util/props-util';
import warning from '../_util/warning';

export default {
  functional: true,
  render(h, context) {
    const { props } = context;
    const {
      onCancel,
      onOk,
      close,
      zIndex,
      afterClose,
      visible,
      keyboard,
      centered,
      getContainer,
      maskStyle,
      okButtonProps,
      cancelButtonProps,
      iconType = 'question-circle',
      closable = false,
    } = props;
    warning(
      !('iconType' in props),
      `The property 'iconType' is deprecated. Use the property 'icon' instead.`,
    );
    const icon = props.icon ? props.icon : iconType;
    const okType = props.okType || 'primary';
    const prefixCls = props.prefixCls || 'ant-modal';
    const contentPrefixCls = `${prefixCls}-confirm`;
    // 默认为 true，保持向下兼容
    const okCancel = 'okCancel' in props ? props.okCancel : true;
    const width = props.width || 416;
    const style = props.style || {};
    const mask = props.mask === undefined ? true : props.mask;
    // 默认为 false，保持旧版默认行为
    const maskClosable = props.maskClosable === undefined ? false : props.maskClosable;
    const runtimeLocale = getConfirmLocale();
    const okText = props.okText || (okCancel ? runtimeLocale.okText : runtimeLocale.justOkText);
    const cancelText = props.cancelText || runtimeLocale.cancelText;
    const autoFocusButton = props.autoFocusButton === null ? false : props.autoFocusButton || 'ok';
    const transitionName = props.transitionName || 'zoom';
    const maskTransitionName = props.maskTransitionName || 'fade';

    const classString = classNames(
      contentPrefixCls,
      `${contentPrefixCls}-${props.type}`,
      `${prefixCls}-${props.type}`,
      props.class,
    );

    const cancelButton = okCancel && (
      <ActionButton
        actionFn={onCancel}
        closeModal={close}
        autoFocus={autoFocusButton === 'cancel'}
        buttonProps={cancelButtonProps}
      >
        {cancelText}
      </ActionButton>
    );
    const iconNode = typeof icon === 'string' ? <Icon type={icon} /> : icon(h);

    return (
      <Dialog
        prefixCls={prefixCls}
        class={classString}
        wrapClassName={classNames({ [`${contentPrefixCls}-centered`]: !!centered })}
        onCancel={e => close({ triggerCancel: true }, e)}
        visible={visible}
        closable={closable}
        title=""
        transitionName={transitionName}
        footer=""
        maskTransitionName={maskTransitionName}
        mask={mask}
        maskClosable={maskClosable}
        maskStyle={maskStyle}
        style={style}
        width={width}
        zIndex={zIndex}
        afterClose={afterClose}
        keyboard={keyboard}
        centered={centered}
        getContainer={getContainer}
      >
        <div class={`${contentPrefixCls}-body-wrapper`}>
          <div class={`${contentPrefixCls}-body`}>
<<<<<<< HEAD
            {iconNode}
            <span class={`${contentPrefixCls}-title`}>{props.title}</span>
            <div class={`${contentPrefixCls}-content`}>{props.content}</div>
=======
            <Icon type={iconType} />
            <span class={`${contentPrefixCls}-title`}>
              {typeof props.title === 'function' ? props.title(h) : props.title}
            </span>
            <div class={`${contentPrefixCls}-content`}>
              {typeof props.content === 'function' ? props.content(h) : props.content}
            </div>
>>>>>>> 6d1a385f
          </div>
          <div class={`${contentPrefixCls}-btns`}>
            {cancelButton}
            <ActionButton
              type={okType}
              actionFn={onOk}
              closeModal={close}
              autoFocus={autoFocusButton === 'ok'}
              buttonProps={okButtonProps}
            >
              {okText}
            </ActionButton>
          </div>
        </div>
      </Dialog>
    );
  },
};<|MERGE_RESOLUTION|>--- conflicted
+++ resolved
@@ -92,11 +92,6 @@
       >
         <div class={`${contentPrefixCls}-body-wrapper`}>
           <div class={`${contentPrefixCls}-body`}>
-<<<<<<< HEAD
-            {iconNode}
-            <span class={`${contentPrefixCls}-title`}>{props.title}</span>
-            <div class={`${contentPrefixCls}-content`}>{props.content}</div>
-=======
             <Icon type={iconType} />
             <span class={`${contentPrefixCls}-title`}>
               {typeof props.title === 'function' ? props.title(h) : props.title}
@@ -104,7 +99,6 @@
             <div class={`${contentPrefixCls}-content`}>
               {typeof props.content === 'function' ? props.content(h) : props.content}
             </div>
->>>>>>> 6d1a385f
           </div>
           <div class={`${contentPrefixCls}-btns`}>
             {cancelButton}

import {
  computed,
  defineComponent,
  onBeforeUnmount,
  onMounted,
  onUpdated,
  shallowRef,
  Text,
  watch,
  watchEffect,
} from 'vue';
import Wave from '../_util/wave';
import buttonProps from './buttonTypes';
import { flattenChildren, initDefaultProps } from '../_util/props-util';
import useConfigInject from '../config-provider/hooks/useConfigInject';
import devWarning from '../vc-util/devWarning';
import LoadingIcon from './LoadingIcon';
import useStyle from './style';
import type { ButtonType } from './buttonTypes';
<<<<<<< HEAD
import type { VNode } from 'vue';
import { GroupSizeContext } from './button-group';
import { useCompactItemContext } from '../space/Compact';
=======
import type { VNode, Ref } from 'vue';
import type { CustomSlotsType } from '../_util/type';
>>>>>>> 144bb2e6

type Loading = boolean | number;

const rxTwoCNChar = /^[\u4e00-\u9fa5]{2}$/;
const isTwoCNChar = rxTwoCNChar.test.bind(rxTwoCNChar);

function isUnBorderedButtonType(type: ButtonType | undefined) {
  return type === 'text' || type === 'link';
}
export { buttonProps };
export default defineComponent({
  compatConfig: { MODE: 3 },
  name: 'AButton',
  inheritAttrs: false,
  __ANT_BUTTON: true,
  props: initDefaultProps(buttonProps(), { type: 'default' }),
  slots: Object as CustomSlotsType<{
    icon: any;
    default: any;
  }>,
  // emits: ['click', 'mousedown'],
  setup(props, { slots, attrs, emit, expose }) {
    const { prefixCls, autoInsertSpaceInButton, direction, size } = useConfigInject('btn', props);
    const [wrapSSR, hashId] = useStyle(prefixCls);
    const groupSizeContext = GroupSizeContext.useInject();
    const buttonNodeRef = shallowRef<HTMLElement>(null);
    const delayTimeoutRef = shallowRef(undefined);
    let isNeedInserted = false;

    const innerLoading = shallowRef<Loading>(false);
    const hasTwoCNChar = shallowRef(false);

    const autoInsertSpace = computed(() => autoInsertSpaceInButton.value !== false);
    const { compactSize, compactItemClassnames } = useCompactItemContext(prefixCls, direction);

    // =============== Update Loading ===============
    const loadingOrDelay = computed(() =>
      typeof props.loading === 'object' && props.loading.delay
        ? props.loading.delay || true
        : !!props.loading,
    );

    watch(
      loadingOrDelay,
      val => {
        clearTimeout(delayTimeoutRef.value);
        if (typeof loadingOrDelay.value === 'number') {
          delayTimeoutRef.value = setTimeout(() => {
            innerLoading.value = val;
          }, loadingOrDelay.value);
        } else {
          innerLoading.value = val;
        }
      },
      {
        immediate: true,
      },
    );

    const classes = computed(() => {
      const { type, shape = 'default', ghost, block, danger } = props;
      const pre = prefixCls.value;

      const sizeClassNameMap = { large: 'lg', small: 'sm', middle: undefined };
      const sizeFullname = compactSize.value || groupSizeContext?.size || size.value;
      const sizeCls = sizeFullname ? sizeClassNameMap[sizeFullname] || '' : '';

      return [
        compactItemClassnames.value,
        {
          [hashId.value]: true,
          [`${pre}`]: true,
          [`${pre}-${shape}`]: shape !== 'default' && shape,
          [`${pre}-${type}`]: type,
          [`${pre}-${sizeCls}`]: sizeCls,
          [`${pre}-loading`]: innerLoading.value,
          [`${pre}-background-ghost`]: ghost && !isUnBorderedButtonType(type),
          [`${pre}-two-chinese-chars`]: hasTwoCNChar.value && autoInsertSpace.value,
          [`${pre}-block`]: block,
          [`${pre}-dangerous`]: !!danger,
          [`${pre}-rtl`]: direction.value === 'rtl',
        },
      ];
    });

    const fixTwoCNChar = () => {
      // Fix for HOC usage like <FormatMessage />
      const node = buttonNodeRef.value!;
      if (!node || autoInsertSpaceInButton.value === false) {
        return;
      }
      const buttonText = node.textContent;

      if (isNeedInserted && isTwoCNChar(buttonText)) {
        if (!hasTwoCNChar.value) {
          hasTwoCNChar.value = true;
        }
      } else if (hasTwoCNChar.value) {
        hasTwoCNChar.value = false;
      }
    };
    const handleClick = (event: Event) => {
      // https://github.com/ant-design/ant-design/issues/30207
      if (innerLoading.value || props.disabled) {
        event.preventDefault();
        return;
      }
      emit('click', event);
    };
    const handleMousedown = (event: Event) => {
      emit('mousedown', event);
    };

    const insertSpace = (child: VNode, needInserted: boolean) => {
      const SPACE = needInserted ? ' ' : '';
      if (child.type === Text) {
        let text = (child.children as string).trim();
        if (isTwoCNChar(text)) {
          text = text.split('').join(SPACE);
        }
        return <span>{text}</span>;
      }
      return child;
    };

    watchEffect(() => {
      devWarning(
        !(props.ghost && isUnBorderedButtonType(props.type)),
        'Button',
        "`link` or `text` button can't be a `ghost` button.",
      );
    });

    onMounted(fixTwoCNChar);
    onUpdated(fixTwoCNChar);

    onBeforeUnmount(() => {
      delayTimeoutRef.value && clearTimeout(delayTimeoutRef.value);
    });

    const focus = () => {
      buttonNodeRef.value?.focus();
    };
    const blur = () => {
      buttonNodeRef.value?.blur();
    };
    expose({
      focus,
      blur,
    });

    return () => {
      const { icon = slots.icon?.() } = props;
      const children = flattenChildren(slots.default?.());

      isNeedInserted = children.length === 1 && !icon && !isUnBorderedButtonType(props.type);

      const { type, htmlType, disabled, href, title, target } = props;

      const iconType = innerLoading.value ? 'loading' : icon;
      const buttonProps = {
        ...attrs,
        title,
        disabled,
        class: [
          classes.value,
          attrs.class,
          { [`${prefixCls.value}-icon-only`]: children.length === 0 && !!iconType },
        ],
        onClick: handleClick,
        onMousedown: handleMousedown,
      };
      // https://github.com/vueComponent/ant-design-vue/issues/4930
      if (!disabled) {
        delete buttonProps.disabled;
      }
      const iconNode =
        icon && !innerLoading.value ? (
          icon
        ) : (
          <LoadingIcon
            existIcon={!!icon}
            prefixCls={prefixCls.value}
            loading={!!innerLoading.value}
          />
        );

      const kids = children.map(child =>
        insertSpace(child, isNeedInserted && autoInsertSpace.value),
      );

      if (href !== undefined) {
        return wrapSSR(
          <a {...buttonProps} href={href} target={target} ref={buttonNodeRef}>
            {iconNode}
            {kids}
          </a>,
        );
      }

      let buttonNode = (
        <button {...buttonProps} ref={buttonNodeRef} type={htmlType}>
          {iconNode}
          {kids}
        </button>
      );

      if (!isUnBorderedButtonType(type)) {
        buttonNode = (
          <Wave ref="wave" disabled={!!innerLoading.value}>
            {buttonNode}
          </Wave>
        );
      }

      return wrapSSR(buttonNode);
    };
  },
});<|MERGE_RESOLUTION|>--- conflicted
+++ resolved
@@ -17,14 +17,10 @@
 import LoadingIcon from './LoadingIcon';
 import useStyle from './style';
 import type { ButtonType } from './buttonTypes';
-<<<<<<< HEAD
 import type { VNode } from 'vue';
 import { GroupSizeContext } from './button-group';
 import { useCompactItemContext } from '../space/Compact';
-=======
-import type { VNode, Ref } from 'vue';
 import type { CustomSlotsType } from '../_util/type';
->>>>>>> 144bb2e6
 
 type Loading = boolean | number;
 

--- conflicted
+++ resolved
@@ -7,12 +7,8 @@
   border-radius: @border-radius;
 }
 
-<<<<<<< HEAD
 .button-disabled() {
   &-disabled,
-=======
-.button-disabled(@color: @btn-disable-color; @background: @btn-disable-bg; @border: @btn-disable-border) {
->>>>>>> d459b20b
   &.disabled,
   &[disabled] {
     &,
@@ -88,14 +84,8 @@
   }
   .button-disabled();
 }
-<<<<<<< HEAD
 .button-variant-ghost(@color) {
   .button-color(@color; transparent; @color);
-=======
-
-.button-variant-ghost(@color; @border: @color) {
-  .button-color(@color; transparent; @border);
->>>>>>> d459b20b
   text-shadow: none;
   &:hover,
   &:focus {
@@ -240,7 +230,6 @@
 .btn-danger() {
   .button-variant-danger(@btn-danger-color, @btn-danger-bg, @btn-danger-border);
 }
-<<<<<<< HEAD
 // round button
 .btn-round(@btnClassName: btn) {
   .button-size(@btn-circle-size; 0 @btn-circle-size / 2; @font-size-base + 2px; @btn-circle-size);
@@ -255,22 +244,6 @@
     );
   }
 }
-=======
-
-// link button style
-.btn-link() {
-  .button-variant-other(@link-color, transparent, transparent);
-
-  box-shadow: none;
-  &:hover,
-  &:focus,
-  &:active {
-    border-color: transparent;
-  }
-  .button-disabled(@disabled-color; transparent; transparent);
-}
-
->>>>>>> d459b20b
 // circle button: the content only contains icon
 .btn-circle(@btnClassName: btn) {
   .square(@btn-circle-size);

--- conflicted
+++ resolved
@@ -49,26 +49,11 @@
 const value = ref<string[]>(['parent 1', 'parent 1-0', 'leaf1']);
 const treeData = ref<TreeSelectProps['treeData']>([
   {
-    title: 'parent 1',
+    label: 'parent 1',
     value: 'parent 1',
     color: 'pink',
     children: [
       {
-<<<<<<< HEAD
-        title: 'parent 1-0',
-        value: 'parent 1-0',
-        color: 'orange',
-        children: [
-          {
-            title: 'my leaf',
-            value: 'leaf1',
-            color: 'green',
-          },
-          {
-            title: 'your leaf',
-            value: 'leaf2',
-            color: 'cyan',
-=======
         label: 'parent 1',
         value: 'parent 1',
         color: 'pink',
@@ -94,12 +79,11 @@
             label: 'parent 1-1',
             value: 'parent 1-1',
             color: 'blue',
->>>>>>> 82122370
           },
         ],
       },
       {
-        title: 'parent 1-1',
+        label: 'parent 1-1',
         value: 'parent 1-1',
         color: 'blue',
       },

import * as moment from 'moment';
import omit from 'omit.js';
import VcTimePicker from '../vc-time-picker';
import LocaleReceiver from '../locale-provider/LocaleReceiver';
import defaultLocale from './locale/en_US';
import BaseMixin from '../_util/BaseMixin';
import PropTypes from '../_util/vue-types';
import warning from '../_util/warning';
import Icon from '../icon';
import interopDefault from '../_util/interopDefault';
import {
  initDefaultProps,
  hasProp,
  getOptionProps,
  getComponentFromProp,
  isValidElement,
} from '../_util/props-util';
import { cloneElement } from '../_util/vnode';
<<<<<<< HEAD
import { ConfigConsumerProps } from '../config-provider';
=======
import Base from '../base';
>>>>>>> c9f1c266

export function generateShowHourMinuteSecond(format) {
  // Ref: http://momentjs.com/docs/#/parsing/string-format/
  return {
    showHour: format.indexOf('H') > -1 || format.indexOf('h') > -1 || format.indexOf('k') > -1,
    showMinute: format.indexOf('m') > -1,
    showSecond: format.indexOf('s') > -1,
  };
}
function isMoment(value) {
  if (Array.isArray(value)) {
    return (
      value.length === 0 || value.findIndex(val => val === undefined || moment.isMoment(val)) !== -1
    );
  } else {
    return value === undefined || moment.isMoment(value);
  }
}
const MomentType = PropTypes.custom(isMoment);
export const TimePickerProps = () => ({
  size: PropTypes.oneOf(['large', 'default', 'small']),
  value: MomentType,
  defaultValue: MomentType,
  open: PropTypes.bool,
  format: PropTypes.string,
  disabled: PropTypes.bool,
  placeholder: PropTypes.string,
  prefixCls: PropTypes.string,
  hideDisabledOptions: PropTypes.bool,
  disabledHours: PropTypes.func,
  disabledMinutes: PropTypes.func,
  disabledSeconds: PropTypes.func,
  getPopupContainer: PropTypes.func,
  use12Hours: PropTypes.bool,
  focusOnOpen: PropTypes.bool,
  hourStep: PropTypes.number,
  minuteStep: PropTypes.number,
  secondStep: PropTypes.number,
  allowEmpty: PropTypes.bool,
  allowClear: PropTypes.bool,
  inputReadOnly: PropTypes.bool,
  clearText: PropTypes.string,
  defaultOpenValue: PropTypes.object,
  popupClassName: PropTypes.string,
  popupStyle: PropTypes.object,
  suffixIcon: PropTypes.any,
  align: PropTypes.object,
  placement: PropTypes.any,
  transitionName: PropTypes.string,
  autoFocus: PropTypes.bool,
  addon: PropTypes.any,
});

const TimePicker = {
  name: 'ATimePicker',
  mixins: [BaseMixin],
  props: initDefaultProps(TimePickerProps(), {
    align: {
      offset: [0, -2],
    },
    disabled: false,
    disabledHours: undefined,
    disabledMinutes: undefined,
    disabledSeconds: undefined,
    hideDisabledOptions: false,
    placement: 'bottomLeft',
    transitionName: 'slide-up',
    focusOnOpen: true,
  }),
  model: {
    prop: 'value',
    event: 'change',
  },
  provide() {
    return {
      savePopupRef: this.savePopupRef,
    };
  },
  inject: {
    configProvider: { default: () => ({}) },
  },
  data() {
    const value = this.value || this.defaultValue;
    if (value && !interopDefault(moment).isMoment(value)) {
      throw new Error('The value/defaultValue of TimePicker must be a moment object, ');
    }
    warning(
      !hasProp(this, 'allowEmpty'),
      '`allowEmpty` in TimePicker is deprecated. Please use `allowClear` instead.',
    );
    return {
      sValue: value,
    };
  },
  watch: {
    value(val) {
      this.setState({ sValue: val });
    },
  },
  methods: {
    savePopupRef(ref) {
      this.popupRef = ref;
    },
    handleChange(value) {
      if (!hasProp(this, 'value')) {
        this.setState({ sValue: value });
      }
      const { format = 'HH:mm:ss' } = this;
      this.$emit('change', value, (value && value.format(format)) || '');
    },

    handleOpenClose({ open }) {
      this.$emit('openChange', open);
      this.$emit('update:open', open);
    },

    focus() {
      this.$refs.timePicker.focus();
    },

    blur() {
      this.$refs.timePicker.blur();
    },

    getDefaultFormat() {
      const { format, use12Hours } = this;
      if (format) {
        return format;
      } else if (use12Hours) {
        return 'h:mm:ss a';
      }
      return 'HH:mm:ss';
    },

    getAllowClear() {
      const { allowClear, allowEmpty } = this.$props;
      if ('allowClear' in this.$props) {
        return allowClear;
      }
      return allowEmpty;
    },

    renderInputIcon(prefixCls) {
      let suffixIcon = getComponentFromProp(this, 'suffixIcon');
      suffixIcon = Array.isArray(suffixIcon) ? suffixIcon[0] : suffixIcon;
      const clockIcon = (suffixIcon &&
        (isValidElement(suffixIcon) ? (
          cloneElement(suffixIcon, {
            class: `${prefixCls}-clock-icon`,
          })
        ) : (
          <span class={`${prefixCls}-clock-icon`}>{suffixIcon}</span>
        ))) || <Icon type="clock-circle" class={`${prefixCls}-clock-icon`} theme="outlined" />;

      return <span class={`${prefixCls}-icon`}>{clockIcon}</span>;
    },

    renderClearIcon(prefixCls) {
      const clearIcon = <Icon type="close-circle" class={`${prefixCls}-clear`} theme="filled" />;
      return clearIcon;
    },

    renderTimePicker(locale) {
      let props = getOptionProps(this);
      props = omit(props, ['defaultValue', 'suffixIcon', 'allowEmpty', 'allowClear']);

      const { prefixCls: customizePrefixCls, getPopupContainer, placeholder, size } = props;
      const getPrefixCls = this.configProvider.getPrefixCls || ConfigConsumerProps.getPrefixCls;
      const prefixCls = getPrefixCls('time-picker', customizePrefixCls);

      const format = this.getDefaultFormat();
      const pickerClassName = {
        [`${prefixCls}-${size}`]: !!size,
      };
      const tempAddon = getComponentFromProp(this, 'addon', {}, false);
      const pickerAddon = panel => {
        return tempAddon ? (
          <div class={`${prefixCls}-panel-addon`}>
            {typeof tempAddon === 'function' ? tempAddon(panel) : tempAddon}
          </div>
        ) : null;
      };
      const inputIcon = this.renderInputIcon(prefixCls);
      const clearIcon = this.renderClearIcon(prefixCls);
      const { getPopupContainer: getContextPopupContainer } = this.configProvider;
      const timeProps = {
        props: {
          ...generateShowHourMinuteSecond(format),
          ...props,
          prefixCls,
          getPopupContainer: getPopupContainer || getContextPopupContainer,
          format,
          value: this.sValue,
          placeholder: placeholder === undefined ? locale.placeholder : placeholder,
          addon: pickerAddon,
          inputIcon,
          clearIcon,
        },
        class: pickerClassName,
        ref: 'timePicker',
        on: {
          ...this.$listeners,
          change: this.handleChange,
          open: this.handleOpenClose,
          close: this.handleOpenClose,
        },
      };
      return <VcTimePicker {...timeProps} />;
    },
  },

  render() {
    return (
      <LocaleReceiver
        componentName="TimePicker"
        defaultLocale={defaultLocale}
        scopedSlots={{ default: this.renderTimePicker }}
      />
    );
  },
};

/* istanbul ignore next */
TimePicker.install = function(Vue) {
  Vue.use(Base);
  Vue.component(TimePicker.name, TimePicker);
};

export default TimePicker;<|MERGE_RESOLUTION|>--- conflicted
+++ resolved
@@ -16,11 +16,8 @@
   isValidElement,
 } from '../_util/props-util';
 import { cloneElement } from '../_util/vnode';
-<<<<<<< HEAD
 import { ConfigConsumerProps } from '../config-provider';
-=======
 import Base from '../base';
->>>>>>> c9f1c266
 
 export function generateShowHourMinuteSecond(format) {
   // Ref: http://momentjs.com/docs/#/parsing/string-format/

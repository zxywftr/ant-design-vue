import type { ExtractPropTypes } from 'vue';
import { defineComponent, ref } from 'vue';
import type { RangePickerTimeProps } from '../date-picker/generatePicker';
import generatePicker from '../date-picker/generatePicker';
import {
  commonProps,
  datePickerProps,
  rangePickerProps,
} from '../date-picker/generatePicker/props';
import type { CommonProps, DatePickerProps } from '../date-picker/generatePicker/props';
import type { GenerateConfig } from '../vc-picker/generate';
import type { PanelMode, RangeValue } from '../vc-picker/interface';
import type { RangePickerSharedProps } from '../vc-picker/RangePicker';
import devWarning from '../vc-util/devWarning';
import { useInjectFormItemContext } from '../form/FormItemContext';
import omit from '../_util/omit';
<<<<<<< HEAD
import type { InputStatus } from '../_util/statusUtils';
import { booleanType, stringType } from '../_util/type';
=======
import type { CustomSlotsType } from '../_util/type';
>>>>>>> 144bb2e6

export interface TimePickerLocale {
  placeholder?: string;
  rangePlaceholder?: [string, string];
}

export const timePickerProps = () => ({
  format: String,
  showNow: booleanType(),
  showHour: booleanType(),
  showMinute: booleanType(),
  showSecond: booleanType(),
  use12Hours: booleanType(),
  hourStep: Number,
  minuteStep: Number,
  secondStep: Number,
  hideDisabledOptions: booleanType(),
  popupClassName: String,
  status: stringType<InputStatus>(),
});
type CommonTimePickerProps = Partial<ExtractPropTypes<ReturnType<typeof timePickerProps>>>;
export type TimeRangePickerProps<DateType> = Omit<
  RangePickerTimeProps<DateType>,
  'picker' | 'defaultPickerValue' | 'defaultValue' | 'value' | 'onChange' | 'onPanelChange' | 'onOk'
> & {
  popupClassName?: string;
  valueFormat?: string;
  defaultPickerValue?: RangeValue<DateType> | RangeValue<string>;
  defaultValue?: RangeValue<DateType> | RangeValue<string>;
  value?: RangeValue<DateType> | RangeValue<string>;
  onChange?: (
    value: RangeValue<DateType> | RangeValue<string> | null,
    dateString: [string, string],
  ) => void;
  'onUpdate:value'?: (value: RangeValue<DateType> | RangeValue<string> | null) => void;
  onPanelChange?: (
    values: RangeValue<DateType> | RangeValue<string>,
    modes: [PanelMode, PanelMode],
  ) => void;
  onOk?: (dates: RangeValue<DateType> | RangeValue<string>) => void;
};

export type TimePickerProps<DateType> = CommonProps<DateType> &
  DatePickerProps<DateType> &
  CommonTimePickerProps & {
    addon?: () => void;
  };

function createTimePicker<
  DateType,
  DTimePickerProps extends TimePickerProps<DateType> = TimePickerProps<DateType>,
  DTimeRangePickerProps extends TimeRangePickerProps<DateType> = TimeRangePickerProps<DateType>,
>(generateConfig: GenerateConfig<DateType>) {
  const DatePicker = generatePicker<DateType>(generateConfig, {
    ...timePickerProps(),
    order: { type: Boolean, default: true },
  });

  const { TimePicker: InternalTimePicker, RangePicker: InternalRangePicker } = DatePicker as any;
  const TimePicker = defineComponent({
    name: 'ATimePicker',
    inheritAttrs: false,
    props: {
      ...commonProps<DateType>(),
      ...datePickerProps<DateType>(),
      ...timePickerProps(),
      addon: { type: Function },
    },
    slots: Object as CustomSlotsType<{
      addon?: any;
      renderExtraFooter?: any;
      suffixIcon?: any;
      clearIcon?: any;
      default: any;
    }>,
    setup(p, { slots, expose, emit, attrs }) {
      const props = p as unknown as DTimePickerProps;
      const formItemContext = useInjectFormItemContext();
      devWarning(
        !(slots.addon || props.addon),
        'TimePicker',
        '`addon` is deprecated. Please use `v-slot:renderExtraFooter` instead.',
      );
      const pickerRef = ref();
      expose({
        focus: () => {
          pickerRef.value?.focus();
        },
        blur: () => {
          pickerRef.value?.blur();
        },
      });
      const onChange = (value: DateType | string, dateString: string) => {
        emit('update:value', value);
        emit('change', value, dateString);
        formItemContext.onFieldChange();
      };
      const onOpenChange = (open: boolean) => {
        emit('update:open', open);
        emit('openChange', open);
      };
      const onFocus = (e: FocusEvent) => {
        emit('focus', e);
      };
      const onBlur = (e: FocusEvent) => {
        emit('blur', e);
        formItemContext.onFieldBlur();
      };
      const onOk = (value: DateType) => {
        emit('ok', value);
      };
      return () => {
        const { id = formItemContext.id.value } = props;
        //restProps.addon
        return (
          <InternalTimePicker
            {...attrs}
            {...omit(props, ['onUpdate:value', 'onUpdate:open'])}
            id={id}
            dropdownClassName={props.popupClassName}
            mode={undefined}
            ref={pickerRef}
            renderExtraFooter={
              props.addon || slots.addon || props.renderExtraFooter || slots.renderExtraFooter
            }
            onChange={onChange}
            onOpenChange={onOpenChange}
            onFocus={onFocus}
            onBlur={onBlur}
            onOk={onOk}
            v-slots={slots}
          />
        );
      };
    },
  });

  const TimeRangePicker = defineComponent({
    name: 'ATimeRangePicker',
    inheritAttrs: false,
    props: {
      ...commonProps<DateType>(),
      ...rangePickerProps<DateType>(),
      ...timePickerProps(),
      order: { type: Boolean, default: true },
    },
    slots: Object as CustomSlotsType<{
      renderExtraFooter?: any;
      suffixIcon?: any;
      clearIcon?: any;
      default: any;
    }>,
    setup(p, { slots, expose, emit, attrs }) {
      const props = p as unknown as DTimeRangePickerProps;
      const pickerRef = ref();
      const formItemContext = useInjectFormItemContext();
      expose({
        focus: () => {
          pickerRef.value?.focus();
        },
        blur: () => {
          pickerRef.value?.blur();
        },
      });
      const onChange = (
        values: RangeValue<string> | RangeValue<DateType>,
        dateStrings: [string, string],
      ) => {
        emit('update:value', values);
        emit('change', values, dateStrings);
        formItemContext.onFieldChange();
      };
      const onOpenChange = (open: boolean) => {
        emit('update:open', open);
        emit('openChange', open);
      };
      const onFocus = (e: FocusEvent) => {
        emit('focus', e);
      };
      const onBlur = (e: FocusEvent) => {
        emit('blur', e);
        formItemContext.onFieldBlur();
      };
      const onPanelChange = (
        values: RangeValue<string> | RangeValue<DateType>,
        modes: [PanelMode, PanelMode],
      ) => {
        emit('panelChange', values, modes);
      };
      const onOk = (values: RangeValue<string | DateType>) => {
        emit('ok', values);
      };
      const onCalendarChange: RangePickerSharedProps<DateType>['onCalendarChange'] = (
        values: RangeValue<string> | RangeValue<DateType>,
        dateStrings: [string, string],
        info,
      ) => {
        emit('calendarChange', values, dateStrings, info);
      };
      return () => {
        const { id = formItemContext.id.value } = props;
        return (
          <InternalRangePicker
            {...attrs}
            {...omit(props, ['onUpdate:open', 'onUpdate:value'] as any)}
            id={id}
            dropdownClassName={props.popupClassName}
            picker="time"
            mode={undefined}
            ref={pickerRef}
            onChange={onChange}
            onOpenChange={onOpenChange}
            onFocus={onFocus}
            onBlur={onBlur}
            onPanelChange={onPanelChange}
            onOk={onOk}
            onCalendarChange={onCalendarChange}
            v-slots={slots}
          />
        );
      };
    },
  });

  return {
    TimePicker,
    TimeRangePicker,
  };
}

export default createTimePicker;<|MERGE_RESOLUTION|>--- conflicted
+++ resolved
@@ -14,12 +14,10 @@
 import devWarning from '../vc-util/devWarning';
 import { useInjectFormItemContext } from '../form/FormItemContext';
 import omit from '../_util/omit';
-<<<<<<< HEAD
+
 import type { InputStatus } from '../_util/statusUtils';
 import { booleanType, stringType } from '../_util/type';
-=======
 import type { CustomSlotsType } from '../_util/type';
->>>>>>> 144bb2e6
 
 export interface TimePickerLocale {
   placeholder?: string;

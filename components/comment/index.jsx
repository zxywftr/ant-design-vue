--- conflicted
+++ resolved
@@ -1,11 +1,7 @@
 import PropsTypes from '../_util/vue-types';
 import { initDefaultProps, getComponentFromProp } from '../_util/props-util';
-<<<<<<< HEAD
 import { ConfigConsumerProps } from '../config-provider';
-
-=======
 import Base from '../base';
->>>>>>> c9f1c266
 export const CommentProps = {
   actions: PropsTypes.array,
   /** The element to display as the comment author. */

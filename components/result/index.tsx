--- conflicted
+++ resolved
@@ -66,10 +66,6 @@
   name: 'AResult',
   inheritAttrs: false,
   props: resultProps(),
-<<<<<<< HEAD
-  slots: ['title', 'subTitle', 'icon', 'extra'],
-  setup(props, { slots, attrs }) {
-=======
   slots: Object as CustomSlotsType<{
     title?: any;
     subTitle?: any;
@@ -77,8 +73,7 @@
     extra?: any;
     default?: any;
   }>,
-  setup(props, { slots }) {
->>>>>>> 144bb2e6
+  setup(props, { slots, attrs }) {
     const { prefixCls, direction } = useConfigInject('result', props);
 
     const [wrapSSR, hashId] = useStyle(prefixCls);

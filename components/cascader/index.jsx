import PropTypes from '../_util/vue-types';
import VcCascader from '../vc-cascader';
import arrayTreeFilter from 'array-tree-filter';
import classNames from 'classnames';
import omit from 'omit.js';
import KeyCode from '../_util/KeyCode';
import Input from '../input';
import Icon from '../icon';
import {
  hasProp,
  filterEmpty,
  getOptionProps,
  getStyle,
  getClass,
  getAttrs,
  getComponentFromProp,
  isValidElement,
} from '../_util/props-util';
import BaseMixin from '../_util/BaseMixin';
import { cloneElement } from '../_util/vnode';
import warning from '../_util/warning';
<<<<<<< HEAD
import { ConfigConsumerProps } from '../config-provider';
=======
import Base from '../base';
>>>>>>> c9f1c266

const CascaderOptionType = PropTypes.shape({
  value: PropTypes.oneOfType([PropTypes.string, PropTypes.number]),
  label: PropTypes.any,
  disabled: PropTypes.bool,
  children: PropTypes.array,
  key: PropTypes.oneOfType([PropTypes.string, PropTypes.number]),
}).loose;

const FieldNamesType = PropTypes.shape({
  value: PropTypes.string.isRequired,
  label: PropTypes.string.isRequired,
  children: PropTypes.string,
}).loose;

const CascaderExpandTrigger = PropTypes.oneOf(['click', 'hover']);

const ShowSearchType = PropTypes.shape({
  filter: PropTypes.func,
  render: PropTypes.func,
  sort: PropTypes.func,
  matchInputWidth: PropTypes.bool,
  limit: PropTypes.oneOfType([Boolean, Number]),
}).loose;
function noop() {}

const CascaderProps = {
  /** 可选项数据源 */
  options: PropTypes.arrayOf(CascaderOptionType).def([]),
  /** 默认的选中项 */
  defaultValue: PropTypes.array,
  /** 指定选中项 */
  value: PropTypes.array,
  /** 选择完成后的回调 */
  // onChange?: (value: string[], selectedOptions?: CascaderOptionType[]) => void;
  /** 选择后展示的渲染函数 */
  displayRender: PropTypes.func,
  transitionName: PropTypes.string.def('slide-up'),
  popupStyle: PropTypes.object.def({}),
  /** 自定义浮层类名 */
  popupClassName: PropTypes.string,
  /** 浮层预设位置：`bottomLeft` `bottomRight` `topLeft` `topRight` */
  popupPlacement: PropTypes.oneOf(['bottomLeft', 'bottomRight', 'topLeft', 'topRight']).def(
    'bottomLeft',
  ),
  /** 输入框占位文本*/
  placeholder: PropTypes.string.def('Please select'),
  /** 输入框大小，可选 `large` `default` `small` */
  size: PropTypes.oneOf(['large', 'default', 'small']),
  /** 禁用*/
  disabled: PropTypes.bool.def(false),
  /** 是否支持清除*/
  allowClear: PropTypes.bool.def(true),
  showSearch: PropTypes.oneOfType([Boolean, ShowSearchType]),
  notFoundContent: PropTypes.an,
  loadData: PropTypes.func,
  /** 次级菜单的展开方式，可选 'click' 和 'hover' */
  expandTrigger: CascaderExpandTrigger,
  /** 当此项为 true 时，点选每级菜单选项值都会发生变化 */
  changeOnSelect: PropTypes.bool,
  /** 浮层可见变化时回调 */
  // onPopupVisibleChange?: (popupVisible: boolean) => void;
  prefixCls: PropTypes.string,
  inputPrefixCls: PropTypes.string,
  getPopupContainer: PropTypes.func,
  popupVisible: PropTypes.bool,
  fieldNames: FieldNamesType,
  autoFocus: PropTypes.bool,
  suffixIcon: PropTypes.any,
};

// We limit the filtered item count by default
const defaultLimit = 50;

function defaultFilterOption(inputValue, path, names) {
  return path.some(option => option[names.label].indexOf(inputValue) > -1);
}

function defaultSortFilteredOption(a, b, inputValue, names) {
  function callback(elem) {
    return elem[names.label].indexOf(inputValue) > -1;
  }

  return a.findIndex(callback) - b.findIndex(callback);
}

function getFilledFieldNames({ fieldNames = {} }) {
  const names = {
    children: fieldNames.children || 'children',
    label: fieldNames.label || 'label',
    value: fieldNames.value || 'value',
  };
  return names;
}

function flattenTree(options = [], props, ancestor = []) {
  const names = getFilledFieldNames(props);
  let flattenOptions = [];
  const childrenName = names.children;
  options.forEach(option => {
    const path = ancestor.concat(option);
    if (props.changeOnSelect || !option[childrenName] || !option[childrenName].length) {
      flattenOptions.push(path);
    }
    if (option[childrenName]) {
      flattenOptions = flattenOptions.concat(flattenTree(option[childrenName], props, path));
    }
  });
  return flattenOptions;
}

const defaultDisplayRender = ({ labels }) => labels.join(' / ');

const Cascader = {
  inheritAttrs: false,
  name: 'ACascader',
  mixins: [BaseMixin],
  props: CascaderProps,
  model: {
    prop: 'value',
    event: 'change',
  },
  provide() {
    return {
      savePopupRef: this.savePopupRef,
    };
  },
  inject: {
    configProvider: { default: () => ({}) },
    localeData: { default: () => ({}) },
  },
  data() {
    this.cachedOptions = [];
    const { value, defaultValue, popupVisible, showSearch, options } = this;
    return {
      sValue: value || defaultValue || [],
      inputValue: '',
      inputFocused: false,
      sPopupVisible: popupVisible,
      flattenOptions: showSearch ? flattenTree(options, this.$props) : undefined,
    };
  },
  mounted() {
    this.$nextTick(() => {
      if (this.autoFocus && !this.showSearch && !this.disabled) {
        this.$refs.picker.focus();
      }
    });
  },
  watch: {
    value(val) {
      this.setState({ sValue: val || [] });
    },
    popupVisible(val) {
      this.setState({ sPopupVisible: val });
    },
    options(val) {
      if (this.showSearch) {
        this.setState({ flattenOptions: flattenTree(val, this.$props) });
      }
    },
  },
  methods: {
    savePopupRef(ref) {
      this.popupRef = ref;
    },
    highlightKeyword(str, keyword, prefixCls) {
      return str
        .split(keyword)
        .map((node, index) =>
          index === 0
            ? node
            : [<span class={`${prefixCls}-menu-item-keyword`}>{keyword}</span>, node],
        );
    },

    defaultRenderFilteredOption({ inputValue, path, prefixCls, names }) {
      return path.map((option, index) => {
        const label = option[names.label];
        const node =
          label.indexOf(inputValue) > -1
            ? this.highlightKeyword(label, inputValue, prefixCls)
            : label;
        return index === 0 ? node : [' / ', node];
      });
    },
    handleChange(value, selectedOptions) {
      this.setState({ inputValue: '' });
      if (selectedOptions[0].__IS_FILTERED_OPTION) {
        const unwrappedValue = value[0];
        const unwrappedSelectedOptions = selectedOptions[0].path;
        this.setValue(unwrappedValue, unwrappedSelectedOptions);
        return;
      }
      this.setValue(value, selectedOptions);
    },

    handlePopupVisibleChange(popupVisible) {
      if (!hasProp(this, 'popupVisible')) {
        this.setState(state => ({
          sPopupVisible: popupVisible,
          inputFocused: popupVisible,
          inputValue: popupVisible ? state.inputValue : '',
        }));
      }
      this.$emit('popupVisibleChange', popupVisible);
    },
    handleInputFocus(e) {
      this.$emit('focus', e);
    },

    handleInputBlur(e) {
      this.setState({
        inputFocused: false,
      });
      this.$emit('blur', e);
    },

    handleInputClick(e) {
      const { inputFocused, sPopupVisible } = this;
      // Prevent `Trigger` behaviour.
      if (inputFocused || sPopupVisible) {
        e.stopPropagation();
        if (e.nativeEvent && e.nativeEvent.stopImmediatePropagation) {
          e.nativeEvent.stopImmediatePropagation();
        }
      }
    },

    handleKeyDown(e) {
      if (e.keyCode === KeyCode.BACKSPACE) {
        e.stopPropagation();
      }
    },

    handleInputChange(e) {
      const inputValue = e.target.value;
      this.setState({ inputValue });
    },

    setValue(value, selectedOptions) {
      if (!hasProp(this, 'value')) {
        this.setState({ sValue: value });
      }
      this.$emit('change', value, selectedOptions);
    },

    getLabel() {
      const { options, $scopedSlots } = this;
      const names = getFilledFieldNames(this.$props);
      const displayRender =
        this.displayRender || $scopedSlots.displayRender || defaultDisplayRender;
      const value = this.sValue;
      const unwrappedValue = Array.isArray(value[0]) ? value[0] : value;
      const selectedOptions = arrayTreeFilter(
        options,
        (o, level) => o[names.value] === unwrappedValue[level],
        { childrenKeyName: names.children },
      );
      const labels = selectedOptions.map(o => o[names.label]);
      return displayRender({ labels, selectedOptions });
    },

    clearSelection(e) {
      e.preventDefault();
      e.stopPropagation();
      if (!this.inputValue) {
        this.setValue([]);
        this.handlePopupVisibleChange(false);
      } else {
        this.setState({ inputValue: '' });
      }
    },

    generateFilteredOptions(prefixCls, renderEmpty) {
      const h = this.$createElement;
      const { showSearch, notFoundContent, $scopedSlots } = this;
      const names = getFilledFieldNames(this.$props);
      const {
        filter = defaultFilterOption,
        // render = this.defaultRenderFilteredOption,
        sort = defaultSortFilteredOption,
        limit = defaultLimit,
      } = showSearch;
      const render =
        showSearch.render || $scopedSlots.showSearchRender || this.defaultRenderFilteredOption;
      const { flattenOptions = [], inputValue } = this.$data;

      // Limit the filter if needed
      let filtered;
      if (limit > 0) {
        filtered = [];
        let matchCount = 0;

        // Perf optimization to filter items only below the limit
        flattenOptions.some(path => {
          const match = filter(inputValue, path, names);
          if (match) {
            filtered.push(path);
            matchCount += 1;
          }
          return matchCount >= limit;
        });
      } else {
        warning(
          typeof limit !== 'number',
          "'limit' of showSearch in Cascader should be positive number or false.",
        );
        filtered = flattenOptions.filter(path => filter(inputValue, path, names));
      }

      filtered.sort((a, b) => sort(a, b, inputValue, names));

      if (filtered.length > 0) {
        return filtered.map(path => {
          return {
            __IS_FILTERED_OPTION: true,
            path,
            [names.label]: render({ inputValue, path, prefixCls, names }),
            [names.value]: path.map(o => o[names.value]),
            disabled: path.some(o => !!o.disabled),
          };
        });
      }
      return [
        {
          [names.label]: notFoundContent || renderEmpty(h, 'Cascader'),
          [names.value]: 'ANT_CASCADER_NOT_FOUND',
          disabled: true,
        },
      ];
    },

    focus() {
      if (this.showSearch) {
        this.$refs.input.focus();
      } else {
        this.$refs.picker.focus();
      }
    },

    blur() {
      if (this.showSearch) {
        this.$refs.input.blur();
      } else {
        this.$refs.picker.blur();
      }
    },
  },

  render() {
    const { $slots, sPopupVisible, inputValue, $listeners, configProvider, localeData } = this;
    const { sValue: value, inputFocused } = this.$data;
    const props = getOptionProps(this);
    let suffixIcon = getComponentFromProp(this, 'suffixIcon');
    suffixIcon = Array.isArray(suffixIcon) ? suffixIcon[0] : suffixIcon;
    const { getPopupContainer: getContextPopupContainer } = configProvider;
    const {
      prefixCls: customizePrefixCls,
      inputPrefixCls: customizeInputPrefixCls,
      placeholder = localeData.placeholder,
      size,
      disabled,
      allowClear,
      showSearch = false,
      ...otherProps
    } = props;
    const getPrefixCls = this.configProvider.getPrefixCls || ConfigConsumerProps.getPrefixCls;
    const renderEmpty =
      (this.configProvider.renderEmpty && this.configProvider.renderEmpty()) ||
      ConfigConsumerProps.renderEmpty;
    const prefixCls = getPrefixCls('cascader', customizePrefixCls);
    const inputPrefixCls = getPrefixCls('input', customizeInputPrefixCls);

    const sizeCls = classNames({
      [`${inputPrefixCls}-lg`]: size === 'large',
      [`${inputPrefixCls}-sm`]: size === 'small',
    });
    const clearIcon =
      (allowClear && !disabled && value.length > 0) || inputValue ? (
        <Icon
          type="close-circle"
          theme="filled"
          class={`${prefixCls}-picker-clear`}
          onClick={this.clearSelection}
          key="clear-icon"
        />
      ) : null;
    const arrowCls = classNames({
      [`${prefixCls}-picker-arrow`]: true,
      [`${prefixCls}-picker-arrow-expand`]: sPopupVisible,
    });
    const pickerCls = classNames(getClass(this), `${prefixCls}-picker`, {
      [`${prefixCls}-picker-with-value`]: inputValue,
      [`${prefixCls}-picker-disabled`]: disabled,
      [`${prefixCls}-picker-${size}`]: !!size,
      [`${prefixCls}-picker-show-search`]: !!showSearch,
      [`${prefixCls}-picker-focused`]: inputFocused,
    });

    // Fix bug of https://github.com/facebook/react/pull/5004
    // and https://fb.me/react-unknown-prop
    const tempInputProps = omit(otherProps, [
      'options',
      'popupPlacement',
      'transitionName',
      'displayRender',
      'changeOnSelect',
      'expandTrigger',
      'popupVisible',
      'getPopupContainer',
      'loadData',
      'popupClassName',
      'filterOption',
      'renderFilteredOption',
      'sortFilteredOption',
      'notFoundContent',
      'defaultValue',
      'fieldNames',
    ]);

    let options = props.options;
    if (inputValue) {
      options = this.generateFilteredOptions(prefixCls, renderEmpty);
    }
    // Dropdown menu should keep previous status until it is fully closed.
    if (!sPopupVisible) {
      options = this.cachedOptions;
    } else {
      this.cachedOptions = options;
    }

    const dropdownMenuColumnStyle = {};
    const isNotFound =
      (options || []).length === 1 && options[0].value === 'ANT_CASCADER_NOT_FOUND';
    if (isNotFound) {
      dropdownMenuColumnStyle.height = 'auto'; // Height of one row.
    }
    // The default value of `matchInputWidth` is `true`
    const resultListMatchInputWidth = showSearch.matchInputWidth !== false;
    if (resultListMatchInputWidth && inputValue && this.$refs.input) {
      dropdownMenuColumnStyle.width = this.$refs.input.$el.offsetWidth + 'px';
    }
    // showSearch时，focus、blur在input上触发，反之在ref='picker'上触发
    const inputProps = {
      props: {
        ...tempInputProps,
        prefixCls: inputPrefixCls,
        placeholder: value && value.length > 0 ? undefined : placeholder,
        value: inputValue,
        disabled: disabled,
        readOnly: !showSearch,
        autoComplete: 'off',
      },
      class: `${prefixCls}-input ${sizeCls}`,
      ref: 'input',
      on: {
        focus: showSearch ? this.handleInputFocus : noop,
        click: showSearch ? this.handleInputClick : noop,
        blur: showSearch ? this.handleInputBlur : noop,
        keydown: this.handleKeyDown,
        change: showSearch ? this.handleInputChange : noop,
      },
      attrs: getAttrs(this),
    };
    const children = filterEmpty($slots.default);
    const inputIcon = (suffixIcon &&
      (isValidElement(suffixIcon) ? (
        cloneElement(suffixIcon, {
          class: {
            [`${prefixCls}-picker-arrow`]: true,
          },
        })
      ) : (
        <span class={`${prefixCls}-picker-arrow`}>{suffixIcon}</span>
      ))) || <Icon type="down" class={arrowCls} />;

    const input = children.length ? (
      children
    ) : (
      <span class={pickerCls} style={getStyle(this)} ref="picker">
        {showSearch ? <span class={`${prefixCls}-picker-label`}>{this.getLabel()}</span> : null}
        <Input {...inputProps} />
        {!showSearch ? <span class={`${prefixCls}-picker-label`}>{this.getLabel()}</span> : null}
        {clearIcon}
        {inputIcon}
      </span>
    );

    const expandIcon = <Icon type="right" />;

    const loadingIcon = (
      <span class={`${prefixCls}-menu-item-loading-icon`}>
        <Icon type="redo" spin />
      </span>
    );
    const getPopupContainer = props.getPopupContainer || getContextPopupContainer;
    const cascaderProps = {
      props: {
        ...props,
        getPopupContainer,
        options: options,
        prefixCls,
        value: value,
        popupVisible: sPopupVisible,
        dropdownMenuColumnStyle: dropdownMenuColumnStyle,
        expandIcon,
        loadingIcon,
      },
      on: {
        ...$listeners,
        popupVisibleChange: this.handlePopupVisibleChange,
        change: this.handleChange,
      },
    };
    return <VcCascader {...cascaderProps}>{input}</VcCascader>;
  },
};

/* istanbul ignore next */
Cascader.install = function(Vue) {
  Vue.use(Base);
  Vue.component(Cascader.name, Cascader);
};

export default Cascader;<|MERGE_RESOLUTION|>--- conflicted
+++ resolved
@@ -19,11 +19,8 @@
 import BaseMixin from '../_util/BaseMixin';
 import { cloneElement } from '../_util/vnode';
 import warning from '../_util/warning';
-<<<<<<< HEAD
 import { ConfigConsumerProps } from '../config-provider';
-=======
 import Base from '../base';
->>>>>>> c9f1c266
 
 const CascaderOptionType = PropTypes.shape({
   value: PropTypes.oneOfType([PropTypes.string, PropTypes.number]),

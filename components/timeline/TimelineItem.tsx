import type { ExtractPropTypes } from 'vue';
import { computed, defineComponent } from 'vue';
import PropTypes from '../_util/vue-types';
import initDefaultProps from '../_util/props-util/initDefaultProps';
<<<<<<< HEAD
import { tuple, booleanType } from '../_util/type';
import useConfigInject from '../config-provider/hooks/useConfigInject';
=======
import type { CustomSlotsType } from '../_util/type';
import { tuple } from '../_util/type';
import useConfigInject from '../_util/hooks/useConfigInject';
>>>>>>> 144bb2e6

export const timelineItemProps = () => ({
  prefixCls: String,
  color: String,
  dot: PropTypes.any,
  pending: booleanType(),
  position: PropTypes.oneOf(tuple('left', 'right', '')).def(''),
  label: PropTypes.any,
});

export type TimelineItemProps = Partial<ExtractPropTypes<ReturnType<typeof timelineItemProps>>>;

export default defineComponent({
  compatConfig: { MODE: 3 },
  name: 'ATimelineItem',
  props: initDefaultProps(timelineItemProps(), {
    color: 'blue',
    pending: false,
  }),
  slots: Object as CustomSlotsType<{
    dot?: any;
    label?: any;
    default?: any;
  }>,
  setup(props, { slots }) {
    const { prefixCls } = useConfigInject('timeline', props);
    const itemClassName = computed(() => ({
      [`${prefixCls.value}-item`]: true,
      [`${prefixCls.value}-item-pending`]: props.pending,
    }));

    const customColor = computed(() =>
      /blue|red|green|gray/.test(props.color || '') ? undefined : props.color || 'blue',
    );
    const dotClassName = computed(() => ({
      [`${prefixCls.value}-item-head`]: true,
      [`${prefixCls.value}-item-head-${props.color || 'blue'}`]: !customColor.value,
    }));
    return () => {
      const { label = slots.label?.(), dot = slots.dot?.() } = props;
      return (
        <li class={itemClassName.value}>
          {label && <div class={`${prefixCls.value}-item-label`}>{label}</div>}
          <div class={`${prefixCls.value}-item-tail`} />
          <div
            class={[dotClassName.value, !!dot && `${prefixCls.value}-item-head-custom`]}
            style={{ borderColor: customColor.value, color: customColor.value }}
          >
            {dot}
          </div>
          <div class={`${prefixCls.value}-item-content`}>{slots.default?.()}</div>
        </li>
      );
    };
  },
});<|MERGE_RESOLUTION|>--- conflicted
+++ resolved
@@ -2,14 +2,10 @@
 import { computed, defineComponent } from 'vue';
 import PropTypes from '../_util/vue-types';
 import initDefaultProps from '../_util/props-util/initDefaultProps';
-<<<<<<< HEAD
+
 import { tuple, booleanType } from '../_util/type';
 import useConfigInject from '../config-provider/hooks/useConfigInject';
-=======
 import type { CustomSlotsType } from '../_util/type';
-import { tuple } from '../_util/type';
-import useConfigInject from '../_util/hooks/useConfigInject';
->>>>>>> 144bb2e6
 
 export const timelineItemProps = () => ({
   prefixCls: String,

import type { VueNode } from '../../_util/type';
import { objectType, anyType } from '../../_util/type';
import type { ExtractPropTypes, HTMLAttributes } from 'vue';
import { defineComponent } from 'vue';

export const baseOptionsProps = {
  value: String,
  disabled: Boolean,
  payload: objectType<Record<string, any>>(),
};
export const optionProps = {
  ...baseOptionsProps,
  label: anyType<VueNode | ((o: BaseOptionsProps) => VueNode)>([]),
};
export type BaseOptionsProps = Partial<ExtractPropTypes<typeof baseOptionsProps>> &
  Partial<HTMLAttributes>;

<<<<<<< HEAD
export type OptionProps = Partial<ExtractPropTypes<typeof optionProps>> & Partial<HTMLAttributes>;

export default defineComponent({
  compatConfig: { MODE: 3 },
=======
export type OptionProps = Partial<ExtractPropTypes<typeof optionProps>>;
export const optionOptions = {
>>>>>>> c36b69d7
  name: 'Option',
  props: optionProps,
  render(_props: any, { slots }: any) {
    return slots.default?.();
  },
};
export default defineComponent({
  compatConfig: { MODE: 3 },
  ...optionOptions,
});<|MERGE_RESOLUTION|>--- conflicted
+++ resolved
@@ -15,15 +15,9 @@
 export type BaseOptionsProps = Partial<ExtractPropTypes<typeof baseOptionsProps>> &
   Partial<HTMLAttributes>;
 
-<<<<<<< HEAD
 export type OptionProps = Partial<ExtractPropTypes<typeof optionProps>> & Partial<HTMLAttributes>;
 
-export default defineComponent({
-  compatConfig: { MODE: 3 },
-=======
-export type OptionProps = Partial<ExtractPropTypes<typeof optionProps>>;
 export const optionOptions = {
->>>>>>> c36b69d7
   name: 'Option',
   props: optionProps,
   render(_props: any, { slots }: any) {

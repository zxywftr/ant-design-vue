--- conflicted
+++ resolved
@@ -231,16 +231,11 @@
         </div>
       </div>
     </div>
-<<<<<<< HEAD
-    <div class="custom-slick-arrow slick-arrow slick-next" style="right: 10px; display: block;"><span role="img" aria-label="right-circle" class="anticon anticon-right-circle"><svg viewBox="64 64 896 896" focusable="false" data-icon="right-circle" width="1em" height="1em" fill="currentColor" aria-hidden="true" class=""><path d="M666.7 505.5l-246-178A8 8 0 00408 334v46.9c0 10.2 4.9 19.9 13.2 25.9L566.6 512 421.2 617.2c-8.3 6-13.2 15.6-13.2 25.9V690c0 6.5 7.4 10.3 12.7 6.5l246-178c4.4-3.2 4.4-9.8 0-13z"></path><path d="M512 64C264.6 64 64 264.6 64 512s200.6 448 448 448 448-200.6 448-448S759.4 64 512 64zm0 820c-205.4 0-372-166.6-372-372s166.6-372 372-372 372 166.6 372 372-166.6 372-372 372z"></path></svg></span></div>
-    <ul class="slick-dots slick-dots-bottom undefined" style="display: block;">
-=======
     <div class="custom-slick-arrow slick-arrow slick-next" style="right: 10px; display: block;"><i aria-label="icon: right-circle" class="anticon anticon-right-circle"><svg viewBox="64 64 896 896" data-icon="right-circle" width="1em" height="1em" fill="currentColor" aria-hidden="true" focusable="false" class="">
           <path d="M666.7 505.5l-246-178A8 8 0 0 0 408 334v46.9c0 10.2 4.9 19.9 13.2 25.9L566.6 512 421.2 617.2c-8.3 6-13.2 15.6-13.2 25.9V690c0 6.5 7.4 10.3 12.7 6.5l246-178c4.4-3.2 4.4-9.8 0-13z"></path>
           <path d="M512 64C264.6 64 64 264.6 64 512s200.6 448 448 448 448-200.6 448-448S759.4 64 512 64zm0 820c-205.4 0-372-166.6-372-372s166.6-372 372-372 372 166.6 372 372-166.6 372-372 372z"></path>
         </svg></i></div>
     <ul class="slick-dots slick-dots-bottom" style="display: block;">
->>>>>>> 9195ba5f
       <li class="slick-active"><button class="">1</button></li>
       <li class=""><button class="">2</button></li>
       <li class=""><button class="">3</button></li>

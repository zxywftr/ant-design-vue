--- conflicted
+++ resolved
@@ -97,23 +97,7 @@
   ['onUpdate:targetKeys']: PropTypes.func,
 };
 
-<<<<<<< HEAD
-export interface TransferLocale {
-  titles: string[];
-  notFoundContent: string;
-  searchPlaceholder: string;
-  itemUnit: string;
-  itemsUnit: string;
-  remove: string;
-  selectAll: string;
-  selectCurrent: string;
-  selectInvert: string;
-  removeAll: string;
-  removeCurrent: string;
-}
-=======
 export type TransferProps = Partial<ExtractPropTypes<typeof transferProps>>;
->>>>>>> 6dfb2e51
 
 const Transfer = defineComponent({
   name: 'ATransfer',

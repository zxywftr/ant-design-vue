--- conflicted
+++ resolved
@@ -141,11 +141,7 @@
         <Portal
           getContainer={this.getDomContainer}
           ref={this.savePortal}
-<<<<<<< HEAD
-          v-slots={{ default: () => children(childProps) }}
-=======
           v-slots={{ default: () => this.$slots.default?.(childProps) }}
->>>>>>> f623c3fc
         ></Portal>
       );
     }

--- conflicted
+++ resolved
@@ -23,11 +23,7 @@
       props,
       setup() {
         return {
-<<<<<<< HEAD
           storeContext: inject('storeContext', {}),
-=======
-          subscribed: finalMapStateToProps(this.store.getState(), this.$props),
->>>>>>> 1adb927f
         };
       },
       data() {
@@ -39,7 +35,7 @@
           }
         });
         return {
-          subscribed: finnalMapStateToProps(this.store.getState(), this.$props),
+          subscribed: finalMapStateToProps(this.store.getState(), this.$props),
         };
       },
       mounted() {
@@ -54,13 +50,8 @@
           if (!this.unsubscribe) {
             return;
           }
-<<<<<<< HEAD
           const props = getOptionProps(this);
-          const nextSubscribed = finnalMapStateToProps(this.store.getState(), props);
-=======
-          const props = omit(getOptionProps(this), ['__propsSymbol__']);
           const nextSubscribed = finalMapStateToProps(this.store.getState(), props);
->>>>>>> 1adb927f
           if (
             !shallowEqual(this.preProps, props) ||
             !shallowEqual(toRaw(this.subscribed), nextSubscribed)

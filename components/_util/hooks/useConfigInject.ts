--- conflicted
+++ resolved
@@ -14,7 +14,6 @@
   direction: ComputedRef<Direction>;
   size: ComputedRef<SizeType>;
   getTargetContainer: ComputedRef<() => HTMLElement>;
-  getPopupContainer: ComputedRef<() => HTMLElement>;
   space: ComputedRef<{ size: SizeType | number }>;
   pageHeader: ComputedRef<{ ghost: boolean }>;
   form?: ComputedRef<{
@@ -31,19 +30,13 @@
     defaultConfigProvider,
   );
   const prefixCls = computed(() => configProvider.getPrefixCls(name, props.prefixCls));
-<<<<<<< HEAD
   const direction = computed(() => props.direction ?? configProvider.direction);
-=======
   const rootPrefixCls = computed(() => configProvider.getPrefixCls());
-  const direction = computed(() => configProvider.direction);
->>>>>>> 6f8a1398
   const autoInsertSpaceInButton = computed(() => configProvider.autoInsertSpaceInButton);
   const renderEmpty = computed(() => configProvider.renderEmpty);
   const space = computed(() => configProvider.space);
   const pageHeader = computed(() => configProvider.pageHeader);
   const form = computed(() => configProvider.form);
-<<<<<<< HEAD
-  const size = computed(() => props.size ?? configProvider.componentSize);
   const getTargetContainer = computed(
     () => props.getTargetContainer || configProvider.getTargetContainer,
   );
@@ -54,11 +47,7 @@
   const dropdownMatchSelectWidth = computed<boolean>(
     () => props.dropdownMatchSelectWidth ?? configProvider.dropdownMatchSelectWidth,
   );
-=======
   const size = computed(() => props.size || configProvider.componentSize);
-  const getTargetContainer = computed(() => props.getTargetContainer);
-  const getPopupContainer = computed(() => props.getPopupContainer);
->>>>>>> 6f8a1398
   return {
     configProvider,
     prefixCls,
@@ -71,12 +60,8 @@
     form,
     autoInsertSpaceInButton,
     renderEmpty,
-<<<<<<< HEAD
     virtual,
     dropdownMatchSelectWidth,
-    getPopupContainer,
-=======
     rootPrefixCls,
->>>>>>> 6f8a1398
   };
 };
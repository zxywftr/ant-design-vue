<<<<<<< HEAD
import type {
  BaseTransitionProps,
  CSSProperties,
  Ref,
  TransitionGroupProps,
  TransitionProps,
} from 'vue';
import { onBeforeUpdate } from 'vue';
=======
import type { BaseTransitionProps, CSSProperties, Ref } from 'vue';
import { onUpdated } from 'vue';
>>>>>>> 2b51d30c
import { getCurrentInstance } from 'vue';
import { defineComponent, nextTick, Transition as T, TransitionGroup as TG } from 'vue';

export const getTransitionProps = (transitionName: string, opt: TransitionProps = {}) => {
  if (process.env.NODE_ENV === 'test') {
    return opt;
  }
  const transitionProps: TransitionProps = transitionName
    ? {
        appear: true,
        // type: 'animation',
        // appearFromClass: `${transitionName}-appear ${transitionName}-appear-prepare`,
        // appearActiveClass: `antdv-base-transtion`,
        // appearToClass: `${transitionName}-appear ${transitionName}-appear-active`,
        enterFromClass: `${transitionName}-enter ${transitionName}-enter-prepare`,
        // enterActiveClass: `${transitionName}-enter ${transitionName}-enter-active`,
        enterToClass: `${transitionName}-enter ${transitionName}-enter-active`,
        leaveFromClass: ` ${transitionName}-leave`,
        leaveActiveClass: `${transitionName}-leave ${transitionName}-leave-active`,
        leaveToClass: `${transitionName}-leave ${transitionName}-leave-active`,
        ...opt,
      }
    : { css: false, ...opt };
  return transitionProps;
};

export const getTransitionGroupProps = (transitionName: string, opt: TransitionProps = {}) => {
  const transitionProps: TransitionGroupProps = transitionName
    ? {
        appear: true,
        // appearFromClass: `${transitionName}-appear ${transitionName}-appear-prepare`,
        appearActiveClass: `${transitionName}`,
        appearToClass: `${transitionName}-appear ${transitionName}-appear-active`,
        enterFromClass: `${transitionName}-appear ${transitionName}-enter ${transitionName}-appear-prepare ${transitionName}-enter-prepare`,
        enterActiveClass: `${transitionName}`,
        enterToClass: `${transitionName}-enter ${transitionName}-appear ${transitionName}-appear-active ${transitionName}-enter-active`,
        leaveActiveClass: `${transitionName} ${transitionName}-leave`,
        leaveToClass: `${transitionName}-leave-active`,
        ...opt,
      }
    : { css: false, ...opt };
  return transitionProps;
};

let Transition = T;
let TransitionGroup = TG;

if (process.env.NODE_ENV === 'test') {
  Transition = defineComponent({
    name: 'TransitionForTest',
    inheritAttrs: false,
    setup(_props, { slots, attrs }) {
      const instance = getCurrentInstance();
      onUpdated(() => {
        const child = instance.subTree.children[0];
        if (child && child.dirs && child.dirs[0]) {
          const value = child.dirs[0].value;
          const oldValue = child.dirs[0].oldValue;
          if (!value && value !== oldValue) {
            nextTick(() => {
              if (attrs.onAfterLeave) {
                (attrs as any).onAfterLeave(instance.vnode.el);
              }
            });
          }
        }
      });
      return () => {
        return slots.default?.();
      };
    },
  }) as any;
  TransitionGroup = defineComponent({
    name: 'TransitionGroupForTest',
    inheritAttrs: false,
    props: ['tag', 'class'],
    setup(props, { slots }) {
      return () => {
        const { tag: Tag, ...rest } = props;
        const children = slots.default?.() || [];
        if (Tag) {
          return <Tag {...rest}>{children}</Tag>;
        } else {
          return children;
        }
      };
    },
  });
}

export declare type MotionEvent = (TransitionEvent | AnimationEvent) & {
  deadline?: boolean;
};

export declare type MotionEventHandler = (element: Element, done?: () => void) => CSSProperties;

export declare type MotionEndEventHandler = (element: Element, done?: () => void) => boolean | void;

// ================== Collapse Motion ==================
const getCollapsedHeight: MotionEventHandler = () => ({ height: 0, opacity: 0 });
const getRealHeight: MotionEventHandler = node => ({
  height: `${node.scrollHeight}px`,
  opacity: 1,
});
const getCurrentHeight: MotionEventHandler = (node: any) => ({ height: `${node.offsetHeight}px` });
// const skipOpacityTransition: MotionEndEventHandler = (_, event) =>
//   (event as TransitionEvent).propertyName === 'height';

export interface CSSMotionProps extends Partial<BaseTransitionProps<Element>> {
  name?: string;
  css?: boolean;
}

const collapseMotion = (style: Ref<CSSProperties>, className: Ref<string>): CSSMotionProps => {
  return {
    name: 'ant-motion-collapse',
    appear: true,
    css: true,
    onBeforeEnter: node => {
      className.value = 'ant-motion-collapse';
      style.value = getCollapsedHeight(node);
    },
    onEnter: node => {
      nextTick(() => {
        style.value = getRealHeight(node);
      });
    },
    onAfterEnter: () => {
      className.value = '';
      style.value = {};
    },
    onBeforeLeave: node => {
      className.value = 'ant-motion-collapse';
      style.value = getCurrentHeight(node);
    },
    onLeave: node => {
      window.setTimeout(() => {
        style.value = getCollapsedHeight(node);
      });
    },
    onAfterLeave: () => {
      className.value = '';
      style.value = {};
    },
  };
};

export { Transition, TransitionGroup, collapseMotion };

export default Transition;<|MERGE_RESOLUTION|>--- conflicted
+++ resolved
@@ -1,4 +1,3 @@
-<<<<<<< HEAD
 import type {
   BaseTransitionProps,
   CSSProperties,
@@ -6,11 +5,7 @@
   TransitionGroupProps,
   TransitionProps,
 } from 'vue';
-import { onBeforeUpdate } from 'vue';
-=======
-import type { BaseTransitionProps, CSSProperties, Ref } from 'vue';
 import { onUpdated } from 'vue';
->>>>>>> 2b51d30c
 import { getCurrentInstance } from 'vue';
 import { defineComponent, nextTick, Transition as T, TransitionGroup as TG } from 'vue';
 

--- conflicted
+++ resolved
@@ -18,24 +18,11 @@
   },
   setup(props, { slots }) {
     const container = ref();
-<<<<<<< HEAD
-
-=======
->>>>>>> f623c3fc
     onMounted(() => {
       container.value = props.getContainer();
     });
     onUpdated(() => {
       nextTick(() => {
-<<<<<<< HEAD
-        props.didUpdate?.(props);
-      });
-    });
-    onBeforeUnmount(() => {
-      container.value &&
-        container.value.parentNode &&
-        container.value.parentNode.removeChild(container.value);
-=======
         props.nextTick?.(props);
       });
     });
@@ -43,7 +30,6 @@
       if (container.value && container.value.parentNode) {
         container.value.parentNode.removeChild(container.value);
       }
->>>>>>> f623c3fc
     });
     return () => {
       return container.value ? <Teleport to={container.value}>{slots.default?.()}</Teleport> : null;

--- conflicted
+++ resolved
@@ -366,13 +366,8 @@
   children.forEach(child => {
     if (Array.isArray(child)) {
       res.push(...child);
-<<<<<<< HEAD
-    } else if (child && child.type === Fragment) {
-      res.push(...child.children);
-=======
     } else if (child?.type === Fragment) {
       res.push(...filterEmpty(child.children));
->>>>>>> 0fd3d302
     } else {
       res.push(child);
     }

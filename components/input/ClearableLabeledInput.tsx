import classNames from '../_util/classNames';
import CloseCircleFilled from '@ant-design/icons-vue/CloseCircleFilled';
import PropTypes from '../_util/vue-types';
import { cloneElement } from '../_util/vnode';
<<<<<<< HEAD
import type { PropType, VNode } from 'vue';
import { defineComponent } from 'vue';
=======
import type { CSSProperties, PropType, VNode } from 'vue';
import { ref, defineComponent } from 'vue';
>>>>>>> d9b3d805
import { tuple } from '../_util/type';
import type { Direction, SizeType } from '../config-provider';
import type { MouseEventHandler } from '../_util/EventInterface';
import { hasAddon } from './util';
import { FormItemInputContext } from '../form/FormItemContext';
import type { InputStatus } from '../_util/statusUtils';
import { getMergedStatus, getStatusClassNames } from '../_util/statusUtils';

const ClearableInputType = ['text', 'input'];

export default defineComponent({
  name: 'ClearableLabeledInput',
  inheritAttrs: false,
  props: {
    prefixCls: String,
    inputType: PropTypes.oneOf(tuple('text', 'input')),
    value: PropTypes.any,
    defaultValue: PropTypes.any,
    allowClear: { type: Boolean, default: undefined },
    element: PropTypes.any,
    handleReset: Function as PropType<MouseEventHandler>,
    disabled: { type: Boolean, default: undefined },
    direction: { type: String as PropType<Direction> },
    size: { type: String as PropType<SizeType> },
    suffix: PropTypes.any,
    prefix: PropTypes.any,
    addonBefore: PropTypes.any,
    addonAfter: PropTypes.any,
    readonly: { type: Boolean, default: undefined },
    focused: { type: Boolean, default: undefined },
    bordered: { type: Boolean, default: true },
    triggerFocus: { type: Function as PropType<() => void> },
    hidden: Boolean,
    status: String as PropType<InputStatus>,
  },
  setup(props, { slots, attrs }) {
    const statusContext = FormItemInputContext.useInject();

    const renderClearIcon = (prefixCls: string) => {
      const { value, disabled, readonly, handleReset, suffix = slots.suffix } = props;
      const needClear = !disabled && !readonly && value;
      const className = `${prefixCls}-clear-icon`;
      return (
        <CloseCircleFilled
          onClick={handleReset}
          // Do not trigger onBlur when clear input
          onMousedown={e => e.preventDefault()}
          class={classNames(
            {
              [`${className}-hidden`]: !needClear,
              [`${className}-has-suffix`]: !!suffix,
            },
            className,
          )}
          role="button"
        />
      );
    };
    const renderTextAreaWithClearIcon = (prefixCls: string, element: VNode) => {
      const {
        value,
        allowClear,
        direction,
        bordered,
        hidden,
        status: customStatus,
        addonAfter = slots.addonAfter,
        addonBefore = slots.addonBefore,
      } = props;
<<<<<<< HEAD

      const { status: contextStatus, hasFeedback } = statusContext;
=======
      const suffixNode = renderSuffix(prefixCls);
      if (!hasPrefixSuffix({ prefix, suffix, allowClear })) {
        return cloneElement(element, {
          value,
        });
      }

      const prefixNode = prefix ? <span class={`${prefixCls}-prefix`}>{prefix}</span> : null;

      const affixWrapperCls = classNames(`${prefixCls}-affix-wrapper`, {
        [`${prefixCls}-affix-wrapper-focused`]: focused,
        [`${prefixCls}-affix-wrapper-disabled`]: disabled,
        [`${prefixCls}-affix-wrapper-sm`]: size === 'small',
        [`${prefixCls}-affix-wrapper-lg`]: size === 'large',
        [`${prefixCls}-affix-wrapper-input-with-clear-btn`]: suffix && allowClear && value,
        [`${prefixCls}-affix-wrapper-rtl`]: direction === 'rtl',
        [`${prefixCls}-affix-wrapper-readonly`]: readonly,
        [`${prefixCls}-affix-wrapper-borderless`]: !bordered,
        // className will go to addon wrapper
        [`${attrs.class}`]: !hasAddon({ addonAfter, addonBefore }) && attrs.class,
      });
      return (
        <span
          ref={containerRef}
          class={affixWrapperCls}
          style={attrs.style as CSSProperties}
          onMouseup={onInputMouseUp}
          hidden={hidden}
        >
          {prefixNode}
          {cloneElement(element, {
            style: null,
            value,
            class: getInputClassName(prefixCls, bordered, size, disabled),
          })}
          {suffixNode}
        </span>
      );
    };

    const renderInputWithLabel = (prefixCls: string, labeledElement: VNode) => {
      const {
        addonBefore = slots.addonBefore?.(),
        addonAfter = slots.addonAfter?.(),
        size,
        direction,
        hidden,
      } = props;
      // Not wrap when there is not addons
      if (!hasAddon({ addonBefore, addonAfter })) {
        return labeledElement;
      }

      const wrapperClassName = `${prefixCls}-group`;
      const addonClassName = `${wrapperClassName}-addon`;
      const addonBeforeNode = addonBefore ? (
        <span class={addonClassName}>{addonBefore}</span>
      ) : null;
      const addonAfterNode = addonAfter ? <span class={addonClassName}>{addonAfter}</span> : null;

      const mergedWrapperClassName = classNames(`${prefixCls}-wrapper`, wrapperClassName, {
        [`${wrapperClassName}-rtl`]: direction === 'rtl',
      });

      const mergedGroupClassName = classNames(
        `${prefixCls}-group-wrapper`,
        {
          [`${prefixCls}-group-wrapper-sm`]: size === 'small',
          [`${prefixCls}-group-wrapper-lg`]: size === 'large',
          [`${prefixCls}-group-wrapper-rtl`]: direction === 'rtl',
        },
        attrs.class,
      );

      // Need another wrapper for changing display:table to display:inline-block
      // and put style prop in wrapper
      return (
        <span class={mergedGroupClassName} style={attrs.style as CSSProperties} hidden={hidden}>
          <span class={mergedWrapperClassName}>
            {addonBeforeNode}
            {cloneElement(labeledElement, { style: null })}
            {addonAfterNode}
          </span>
        </span>
      );
    };
>>>>>>> d9b3d805

      if (!allowClear) {
        return cloneElement(element, {
          value,
        });
      }
      const affixWrapperCls = classNames(
        `${prefixCls}-affix-wrapper`,
        `${prefixCls}-affix-wrapper-textarea-with-clear-btn`,
        getStatusClassNames(
          `${prefixCls}-affix-wrapper`,
          getMergedStatus(contextStatus, customStatus),
          hasFeedback,
        ),
        {
          [`${prefixCls}-affix-wrapper-rtl`]: direction === 'rtl',
          [`${prefixCls}-affix-wrapper-borderless`]: !bordered,
          // className will go to addon wrapper
          [`${attrs.class}`]: !hasAddon({ addonAfter, addonBefore }) && attrs.class,
        },
      );
      return (
<<<<<<< HEAD
        <span className={affixWrapperCls} style={attrs.style} hidden={hidden}>
=======
        <span class={affixWrapperCls} style={attrs.style as CSSProperties} hidden={hidden}>
>>>>>>> d9b3d805
          {cloneElement(element, {
            style: null,
            value,
          })}
          {renderClearIcon(prefixCls)}
        </span>
      );
    };

    return () => {
      const { prefixCls, inputType, element = slots.element?.() } = props;
      if (inputType === ClearableInputType[0]) {
        return renderTextAreaWithClearIcon(prefixCls, element);
      }
      return null;
    };
  },
});<|MERGE_RESOLUTION|>--- conflicted
+++ resolved
@@ -2,13 +2,8 @@
 import CloseCircleFilled from '@ant-design/icons-vue/CloseCircleFilled';
 import PropTypes from '../_util/vue-types';
 import { cloneElement } from '../_util/vnode';
-<<<<<<< HEAD
-import type { PropType, VNode } from 'vue';
+import type { CSSProperties, PropType, VNode } from 'vue';
 import { defineComponent } from 'vue';
-=======
-import type { CSSProperties, PropType, VNode } from 'vue';
-import { ref, defineComponent } from 'vue';
->>>>>>> d9b3d805
 import { tuple } from '../_util/type';
 import type { Direction, SizeType } from '../config-provider';
 import type { MouseEventHandler } from '../_util/EventInterface';
@@ -78,97 +73,8 @@
         addonAfter = slots.addonAfter,
         addonBefore = slots.addonBefore,
       } = props;
-<<<<<<< HEAD
 
       const { status: contextStatus, hasFeedback } = statusContext;
-=======
-      const suffixNode = renderSuffix(prefixCls);
-      if (!hasPrefixSuffix({ prefix, suffix, allowClear })) {
-        return cloneElement(element, {
-          value,
-        });
-      }
-
-      const prefixNode = prefix ? <span class={`${prefixCls}-prefix`}>{prefix}</span> : null;
-
-      const affixWrapperCls = classNames(`${prefixCls}-affix-wrapper`, {
-        [`${prefixCls}-affix-wrapper-focused`]: focused,
-        [`${prefixCls}-affix-wrapper-disabled`]: disabled,
-        [`${prefixCls}-affix-wrapper-sm`]: size === 'small',
-        [`${prefixCls}-affix-wrapper-lg`]: size === 'large',
-        [`${prefixCls}-affix-wrapper-input-with-clear-btn`]: suffix && allowClear && value,
-        [`${prefixCls}-affix-wrapper-rtl`]: direction === 'rtl',
-        [`${prefixCls}-affix-wrapper-readonly`]: readonly,
-        [`${prefixCls}-affix-wrapper-borderless`]: !bordered,
-        // className will go to addon wrapper
-        [`${attrs.class}`]: !hasAddon({ addonAfter, addonBefore }) && attrs.class,
-      });
-      return (
-        <span
-          ref={containerRef}
-          class={affixWrapperCls}
-          style={attrs.style as CSSProperties}
-          onMouseup={onInputMouseUp}
-          hidden={hidden}
-        >
-          {prefixNode}
-          {cloneElement(element, {
-            style: null,
-            value,
-            class: getInputClassName(prefixCls, bordered, size, disabled),
-          })}
-          {suffixNode}
-        </span>
-      );
-    };
-
-    const renderInputWithLabel = (prefixCls: string, labeledElement: VNode) => {
-      const {
-        addonBefore = slots.addonBefore?.(),
-        addonAfter = slots.addonAfter?.(),
-        size,
-        direction,
-        hidden,
-      } = props;
-      // Not wrap when there is not addons
-      if (!hasAddon({ addonBefore, addonAfter })) {
-        return labeledElement;
-      }
-
-      const wrapperClassName = `${prefixCls}-group`;
-      const addonClassName = `${wrapperClassName}-addon`;
-      const addonBeforeNode = addonBefore ? (
-        <span class={addonClassName}>{addonBefore}</span>
-      ) : null;
-      const addonAfterNode = addonAfter ? <span class={addonClassName}>{addonAfter}</span> : null;
-
-      const mergedWrapperClassName = classNames(`${prefixCls}-wrapper`, wrapperClassName, {
-        [`${wrapperClassName}-rtl`]: direction === 'rtl',
-      });
-
-      const mergedGroupClassName = classNames(
-        `${prefixCls}-group-wrapper`,
-        {
-          [`${prefixCls}-group-wrapper-sm`]: size === 'small',
-          [`${prefixCls}-group-wrapper-lg`]: size === 'large',
-          [`${prefixCls}-group-wrapper-rtl`]: direction === 'rtl',
-        },
-        attrs.class,
-      );
-
-      // Need another wrapper for changing display:table to display:inline-block
-      // and put style prop in wrapper
-      return (
-        <span class={mergedGroupClassName} style={attrs.style as CSSProperties} hidden={hidden}>
-          <span class={mergedWrapperClassName}>
-            {addonBeforeNode}
-            {cloneElement(labeledElement, { style: null })}
-            {addonAfterNode}
-          </span>
-        </span>
-      );
-    };
->>>>>>> d9b3d805
 
       if (!allowClear) {
         return cloneElement(element, {
@@ -191,11 +97,7 @@
         },
       );
       return (
-<<<<<<< HEAD
-        <span className={affixWrapperCls} style={attrs.style} hidden={hidden}>
-=======
         <span class={affixWrapperCls} style={attrs.style as CSSProperties} hidden={hidden}>
->>>>>>> d9b3d805
           {cloneElement(element, {
             style: null,
             value,

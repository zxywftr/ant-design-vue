--- conflicted
+++ resolved
@@ -27,13 +27,9 @@
         const { prefixCls } = useConfigInject(suffixCls, props);
         return () => {
           const basicComponentProps = {
-<<<<<<< HEAD
-=======
             ...props,
->>>>>>> 7e1301ad
             prefixCls: prefixCls.value,
             tagName,
-            ...props,
           };
           return <BasicComponent {...basicComponentProps}>{slots.default?.()}</BasicComponent>;
         };

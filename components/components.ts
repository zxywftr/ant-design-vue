--- conflicted
+++ resolved
@@ -260,11 +260,7 @@
 export { default as QRCode } from './qrcode';
 
 export type { TourProps, TourStepProps } from './tour';
-<<<<<<< HEAD
 export { default as Tour } from './tour';
-=======
-export { default as Tour } from './tour';
 
 export type { AppProps } from './app';
-export { default as App } from './app';
->>>>>>> 8f95cdd5
+export { default as App } from './app';
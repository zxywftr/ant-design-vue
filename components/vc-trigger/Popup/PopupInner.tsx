import type { AlignType } from '../interface';
import useVisibleStatus from './useVisibleStatus';
import useStretchStyle from './useStretchStyle';
import type { CSSProperties } from 'vue';
import { computed, defineComponent, ref, toRef, Transition, watch, withModifiers } from 'vue';
import type { RefAlign } from '../../vc-align/Align';
import Align from '../../vc-align/Align';
import { getMotion } from '../utils/motionUtil';
import { flattenChildren } from '../../_util/props-util';
import classNames from '../../_util/classNames';
import type { PopupInnerProps } from './interface';
import { innerProps } from './interface';
import { getTransitionProps } from '../../_util/transition';
import supportsPassive from '../../_util/supportsPassive';

export default defineComponent({
  name: 'PopupInner',
  inheritAttrs: false,
  props: innerProps,
  emits: ['mouseenter', 'mouseleave', 'mousedown', 'touchstart', 'align'],
  setup(props, { expose, attrs, slots }) {
    const alignRef = ref<RefAlign>();
    const elementRef = ref<HTMLDivElement>();
    const alignedClassName = ref<string>();
    // ======================= Measure ========================
    const [stretchStyle, measureStretchStyle] = useStretchStyle(toRef(props, 'stretch'));

    const doMeasure = () => {
      if (props.stretch) {
        measureStretchStyle(props.getRootDomNode());
      }
    };
    const visible = ref(false);
    let timeoutId: any;
    watch(
      () => props.visible,
      val => {
        clearTimeout(timeoutId);
        if (val) {
          timeoutId = setTimeout(() => {
            visible.value = props.visible;
          });
        } else {
          visible.value = false;
        }
      },
      { immediate: true },
    );

    // ======================== Status ========================
    const [status, goNextStatus] = useVisibleStatus(visible, doMeasure);

    // ======================== Aligns ========================
    const prepareResolveRef = ref<(value?: unknown) => void>();

    // `target` on `rc-align` can accept as a function to get the bind element or a point.
    // ref: https://www.npmjs.com/package/rc-align
    const getAlignTarget = () => {
      if (props.point) {
        return props.point;
      }
      return props.getRootDomNode;
    };

    const forceAlign = () => {
      alignRef.value?.forceAlign();
    };

    const onInternalAlign = (popupDomNode: HTMLElement, matchAlign: AlignType) => {
      const nextAlignedClassName = props.getClassNameFromAlign(matchAlign);
      const preAlignedClassName = alignedClassName.value;
      if (alignedClassName.value !== nextAlignedClassName) {
        alignedClassName.value = nextAlignedClassName;
      }
      if (status.value === 'align') {
        // Repeat until not more align needed
        if (preAlignedClassName !== nextAlignedClassName) {
          Promise.resolve().then(() => {
            forceAlign();
          });
        } else {
          goNextStatus(() => {
            prepareResolveRef.value?.();
          });
        }

        props.onAlign?.(popupDomNode, matchAlign);
      }
    };

    // ======================== Motion ========================
    const motion = computed(() => {
      const m = typeof props.animation === 'object' ? props.animation : getMotion(props as any);
      ['onAfterEnter', 'onAfterLeave'].forEach(eventName => {
        const originFn = m[eventName];
        m[eventName] = node => {
          goNextStatus();
          originFn?.(node);
        };
      });
      return m;
    });

    const onShowPrepare = () => {
      return new Promise(resolve => {
        prepareResolveRef.value = resolve;
      });
    };

    watch(
<<<<<<< HEAD
      [motion.value, status],
=======
      [motion, status],
>>>>>>> fdf7857f
      () => {
        if (!motion.value && status.value === 'motion') {
          goNextStatus();
        }
      },
      { immediate: true },
    );

    expose({
      forceAlign,
      getElement: () => {
        return (elementRef.value as any).$el || elementRef.value;
      },
    });
    const alignDisabled = computed(() => {
      if ((props.align as any)?.points && (status.value === 'align' || status.value === 'stable')) {
        return false;
      }
      return true;
    });
    return () => {
      const {
        zIndex,
        align,
        prefixCls,
        destroyPopupOnHide,
        onMouseenter,
        onMouseleave,
        onTouchstart = () => {},
        onMousedown,
      } = props as PopupInnerProps;
      const statusValue = status.value;
      // ======================== Render ========================
      const mergedStyle: CSSProperties = {
        ...stretchStyle.value,
        zIndex,
        opacity: statusValue === 'motion' || statusValue === 'stable' || !visible.value ? null : 0,
        pointerEvents: statusValue === 'stable' ? null : 'none',
        ...(attrs.style as object),
      };

      let childNode: any = flattenChildren(slots.default?.({ visible: props.visible }));

      // Wrapper when multiple children
      if (childNode.length > 1) {
        childNode = <div class={`${prefixCls}-content`}>{childNode}</div>;
      }
      const mergedClassName = classNames(prefixCls, attrs.class, alignedClassName.value);
      const hasAnimate = visible.value || !props.visible;
      const transitionProps = hasAnimate ? getTransitionProps(motion.value.name, motion.value) : {};

      return (
        <Transition
          ref={elementRef}
          {...transitionProps}
          onBeforeEnter={onShowPrepare}
          v-slots={{
            default: () => {
              return !destroyPopupOnHide || props.visible ? (
                <Align
                  v-show={visible.value}
                  target={getAlignTarget()}
                  key="popup"
                  ref={alignRef}
                  monitorWindowResize
                  disabled={alignDisabled.value}
                  align={align}
                  onAlign={onInternalAlign}
                  v-slots={{
                    default: () => (
                      <div
                        class={mergedClassName}
                        onMouseenter={onMouseenter}
                        onMouseleave={onMouseleave}
                        onMousedown={withModifiers(onMousedown, ['capture'])}
                        {...{
                          [supportsPassive ? 'onTouchstartPassive' : 'onTouchstart']: withModifiers(
                            onTouchstart,
                            ['capture'],
                          ),
                        }}
                        style={mergedStyle}
                      >
                        {childNode}
                      </div>
                    ),
                  }}
                ></Align>
              ) : null;
            },
          }}
        ></Transition>
      );
    };
  },
});<|MERGE_RESOLUTION|>--- conflicted
+++ resolved
@@ -108,11 +108,7 @@
     };
 
     watch(
-<<<<<<< HEAD
-      [motion.value, status],
-=======
       [motion, status],
->>>>>>> fdf7857f
       () => {
         if (!motion.value && status.value === 'motion') {
           goNextStatus();

import PropTypes from '../_util/vue-types';
import classNames from 'classnames';
import Vue from 'vue';
import isRegExp from 'lodash/isRegExp';
import warning from '../_util/warning';
import createDOMForm from '../vc-form/src/createDOMForm';
import createFormField from '../vc-form/src/createFormField';
import FormItem from './FormItem';
import { FIELD_META_PROP, FIELD_DATA_PROP } from './constants';
import { initDefaultProps } from '../_util/props-util';
<<<<<<< HEAD
import { ConfigConsumerProps } from '../config-provider';
=======
import Base from '../base';
>>>>>>> c9f1c266

export const FormCreateOption = {
  onFieldsChange: PropTypes.func,
  onValuesChange: PropTypes.func,
  mapPropsToFields: PropTypes.func,
  validateMessages: PropTypes.any,
  withRef: PropTypes.bool,
  name: PropTypes.string,
};

// function create
export const WrappedFormUtils = {
  /** 获取一组输入控件的值，如不传入参数，则获取全部组件的值 */
  getFieldsValue: PropTypes.func,
  /** 获取一个输入控件的值*/
  getFieldValue: PropTypes.func,
  /** 设置一组输入控件的值*/
  setFieldsValue: PropTypes.func,
  /** 设置一组输入控件的值*/
  setFields: PropTypes.func,
  /** 校验并获取一组输入域的值与 Error */
  validateFields: PropTypes.func,
  // validateFields(fieldNames: Array<string>, options: Object, callback: ValidateCallback): void;
  // validateFields(fieldNames: Array<string>, callback: ValidateCallback): void;
  // validateFields(options: Object, callback: ValidateCallback): void;
  // validateFields(callback: ValidateCallback): void;
  // validateFields(): void;
  /** 与 `validateFields` 相似，但校验完后，如果校验不通过的菜单域不在可见范围内，则自动滚动进可见范围 */
  validateFieldsAndScroll: PropTypes.func,
  // validateFieldsAndScroll(fieldNames?: Array<string>, options?: Object, callback?: ValidateCallback): void;
  // validateFieldsAndScroll(fieldNames?: Array<string>, callback?: ValidateCallback): void;
  // validateFieldsAndScroll(options?: Object, callback?: ValidateCallback): void;
  // validateFieldsAndScroll(callback?: ValidateCallback): void;
  // validateFieldsAndScroll(): void;
  /** 获取某个输入控件的 Error */
  getFieldError: PropTypes.func,
  getFieldsError: PropTypes.func,
  /** 判断一个输入控件是否在校验状态*/
  isFieldValidating: PropTypes.func,
  isFieldTouched: PropTypes.func,
  isFieldsTouched: PropTypes.func,
  /** 重置一组输入控件的值与状态，如不传入参数，则重置所有组件 */
  resetFields: PropTypes.func,

  getFieldDecorator: PropTypes.func,
};

export const FormProps = {
  layout: PropTypes.oneOf(['horizontal', 'inline', 'vertical']),
  form: PropTypes.object,
  // onSubmit: React.FormEventHandler<any>;
  prefixCls: PropTypes.string,
  hideRequiredMark: PropTypes.bool,
  autoFormCreate: PropTypes.func,
  options: PropTypes.object,
};

export const ValidationRule = {
  /** validation error message */
  message: PropTypes.string,
  /** built-in validation type, available options: https://github.com/yiminghe/async-validator#type */
  type: PropTypes.string,
  /** indicates whether field is required */
  required: PropTypes.boolean,
  /** treat required fields that only contain whitespace as errors */
  whitespace: PropTypes.boolean,
  /** validate the exact length of a field */
  len: PropTypes.number,
  /** validate the min length of a field */
  min: PropTypes.number,
  /** validate the max length of a field */
  max: PropTypes.number,
  /** validate the value from a list of possible values */
  enum: PropTypes.oneOfType([String, PropTypes.arrayOf(String)]),
  /** validate from a regular expression */
  pattern: PropTypes.custom(isRegExp),
  /** transform a value before validation */
  transform: PropTypes.func,
  /** custom validate function (Note: callback must be called) */
  validator: PropTypes.func,
};

// export type ValidateCallback = (errors: any, values: any) => void;

// export type GetFieldDecoratorOptions = {
//   /** 子节点的值的属性，如 Checkbox 的是 'checked' */
//   valuePropName?: string;
//   /** 子节点的初始值，类型、可选值均由子节点决定 */
//   initialValue?: any;
//   /** 收集子节点的值的时机 */
//   trigger?: string;
//   /** 可以把 onChange 的参数转化为控件的值，例如 DatePicker 可设为：(date, dateString) => dateString */
//   getValueFromEvent?: (...args: any[]) => any;
//   /** Get the component props according to field value. */
//   getValueProps?: (value: any) => any;
//   /** 校验子节点值的时机 */
//   validateTrigger?: string | string[];
//   /** 校验规则，参见 [async-validator](https://github.com/yiminghe/async-validator) */
//   rules?: ValidationRule[];
//   /** 是否和其他控件互斥，特别用于 Radio 单选控件 */
//   exclusive?: boolean;
//   /** Normalize value to form component */
//   normalize?: (value: any, prevValue: any, allValues: any) => any;
//   /** Whether stop validate on first rule of error for this field.  */
//   validateFirst?: boolean;
//   /** 是否一直保留子节点的信息 */
//   preserve?: boolean;
// };

const Form = {
  name: 'AForm',
  props: initDefaultProps(FormProps, {
    layout: 'horizontal',
    hideRequiredMark: false,
  }),
  Item: FormItem,
  createFormField: createFormField,
  create: (options = {}) => {
    return createDOMForm({
      fieldNameProp: 'id',
      ...options,
      fieldMetaProp: FIELD_META_PROP,
      fieldDataProp: FIELD_DATA_PROP,
    });
  },
  createForm(context, options = {}) {
    const V = Base.Vue || Vue;
    return new V(Form.create({ ...options, templateContext: context })());
  },
  created() {
    this.formItemContexts = new Map();
  },
  provide() {
    return {
      FormProps: this.$props,
      // https://github.com/vueComponent/ant-design-vue/issues/446
      collectFormItemContext:
        this.form && this.form.templateContext
          ? (c, type = 'add') => {
              const formItemContexts = this.formItemContexts;
              const number = formItemContexts.get(c) || 0;
              if (type === 'delete') {
                if (number <= 1) {
                  formItemContexts.delete(c);
                } else {
                  formItemContexts.set(c, number - 1);
                }
              } else {
                if (c !== this.form.templateContext) {
                  formItemContexts.set(c, number + 1);
                }
              }
            }
          : () => {},
    };
  },
  inject: {
    configProvider: { default: () => ({}) },
  },
  watch: {
    form() {
      this.$forceUpdate();
    },
  },
  beforeUpdate() {
    this.formItemContexts.forEach((number, c) => {
      if (c.$forceUpdate) {
        c.$forceUpdate();
      }
    });
  },
  updated() {
    if (this.form && this.form.cleanUpUselessFields) {
      this.form.cleanUpUselessFields();
    }
  },
  methods: {
    onSubmit(e) {
      const { $listeners } = this;
      if (!$listeners.submit) {
        e.preventDefault();
      } else {
        this.$emit('submit', e);
      }
    },
  },

  render() {
    const {
      prefixCls: customizePrefixCls,
      hideRequiredMark,
      layout,
      onSubmit,
      $slots,
      autoFormCreate,
      options = {},
    } = this;
    const getPrefixCls = this.configProvider.getPrefixCls || ConfigConsumerProps.getPrefixCls;
    const prefixCls = getPrefixCls('form', customizePrefixCls);

    const formClassName = classNames(prefixCls, {
      [`${prefixCls}-horizontal`]: layout === 'horizontal',
      [`${prefixCls}-vertical`]: layout === 'vertical',
      [`${prefixCls}-inline`]: layout === 'inline',
      [`${prefixCls}-hide-required-mark`]: hideRequiredMark,
    });
    if (autoFormCreate) {
      warning(false, '`autoFormCreate` is deprecated. please use `form` instead.');
      const DomForm =
        this.DomForm ||
        createDOMForm({
          fieldNameProp: 'id',
          ...options,
          fieldMetaProp: FIELD_META_PROP,
          fieldDataProp: FIELD_DATA_PROP,
          templateContext: this.$vnode.context,
        })({
          provide() {
            return {
              decoratorFormProps: this.$props,
            };
          },
          data() {
            return {
              children: $slots.default,
              formClassName: formClassName,
              submit: onSubmit,
            };
          },
          created() {
            autoFormCreate(this.form);
          },
          render() {
            const { children, formClassName, submit } = this;
            return (
              <form onSubmit={submit} class={formClassName}>
                {children}
              </form>
            );
          },
        });
      if (this.domForm) {
        this.domForm.children = $slots.default;
        this.domForm.submit = onSubmit;
        this.domForm.formClassName = formClassName;
      }
      this.DomForm = DomForm;

      return (
        <DomForm
          wrappedComponentRef={inst => {
            this.domForm = inst;
          }}
        />
      );
    }
    return (
      <form onSubmit={onSubmit} class={formClassName}>
        {$slots.default}
      </form>
    );
  },
};

export default Form;<|MERGE_RESOLUTION|>--- conflicted
+++ resolved
@@ -8,11 +8,8 @@
 import FormItem from './FormItem';
 import { FIELD_META_PROP, FIELD_DATA_PROP } from './constants';
 import { initDefaultProps } from '../_util/props-util';
-<<<<<<< HEAD
 import { ConfigConsumerProps } from '../config-provider';
-=======
 import Base from '../base';
->>>>>>> c9f1c266
 
 export const FormCreateOption = {
   onFieldsChange: PropTypes.func,

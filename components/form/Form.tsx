import {
  defineComponent,
  PropType,
  computed,
  ExtractPropTypes,
  HTMLAttributes,
  watch,
  ref,
} from 'vue';
import PropTypes from '../_util/vue-types';
import classNames from '../_util/classNames';
import warning from '../_util/warning';
import FormItem, { FieldExpose } from './FormItem';
import { getNamePath, containsNamePath } from './utils/valueUtil';
import { defaultValidateMessages } from './utils/messages';
import { allPromiseFinish } from './utils/asyncUtil';
import { toArray } from './utils/typeUtil';
import isEqual from 'lodash-es/isEqual';
import scrollIntoView, { Options } from 'scroll-into-view-if-needed';
import initDefaultProps from '../_util/props-util/initDefaultProps';
import { tuple, VueNode } from '../_util/type';
import { ColProps } from '../grid/Col';
import { InternalNamePath, NamePath, ValidateErrorEntity, ValidateOptions } from './interface';
import { useInjectSize } from '../_util/hooks/useSize';
import useConfigInject from '../_util/hooks/useConfigInject';
import { useProvideForm } from './context';
import { SizeType } from '../config-provider';

export type RequiredMark = boolean | 'optional';
export type FormLayout = 'horizontal' | 'inline' | 'vertical';

export type ValidationRule = {
  /** validation error message */
  message?: VueNode;
  /** built-in validation type, available options: https://github.com/yiminghe/async-validator#type */
  type?: string;
  /** indicates whether field is required */
  required?: boolean;
  /** treat required fields that only contain whitespace as errors */
  whitespace?: boolean;
  /** validate the exact length of a field */
  len?: number;
  /** validate the min length of a field */
  min?: number;
  /** validate the max length of a field */
  max?: number;
  /** validate the value from a list of possible values */
  enum?: string | string[];
  /** validate from a regular expression */
  pattern?: RegExp;
  /** transform a value before validation */
  transform?: (value: any) => any;
  /** custom validate function (Note: callback must be called) */
  validator?: (rule: any, value: any, callback: any, source?: any, options?: any) => any;

  trigger?: string;
};

export const formProps = {
  layout: PropTypes.oneOf(tuple('horizontal', 'inline', 'vertical')),
  labelCol: { type: Object as PropType<ColProps & HTMLAttributes> },
  wrapperCol: { type: Object as PropType<ColProps & HTMLAttributes> },
  colon: PropTypes.looseBool,
  labelAlign: PropTypes.oneOf(tuple('left', 'right')),
  prefixCls: PropTypes.string,
  requiredMark: { type: [String, Boolean] as PropType<RequiredMark | ''>, default: undefined },
  /** @deprecated Will warning in future branch. Pls use `requiredMark` instead. */
  hideRequiredMark: PropTypes.looseBool,
  model: PropTypes.object,
  rules: { type: Object as PropType<{ [k: string]: ValidationRule[] | ValidationRule }> },
  validateMessages: PropTypes.object,
  validateOnRuleChange: PropTypes.looseBool,
  // 提交失败自动滚动到第一个错误字段
  scrollToFirstError: { type: [Boolean, Object] as PropType<boolean | Options> },
  onSubmit: PropTypes.func,
  onFinish: PropTypes.func,
  onFinishFailed: PropTypes.func,
  name: PropTypes.string,
  validateTrigger: { type: [String, Array] as PropType<string | string[]> },
  size: { type: String as PropType<SizeType> },
};

export type FormProps = Partial<ExtractPropTypes<typeof formProps>>;

function isEqualName(name1: NamePath, name2: NamePath) {
  return isEqual(toArray(name1), toArray(name2));
}

const Form = defineComponent({
  name: 'AForm',
  inheritAttrs: false,
  props: initDefaultProps(formProps, {
    layout: 'horizontal',
    hideRequiredMark: false,
    colon: true,
  }),
  Item: FormItem,
  emits: ['finishFailed', 'submit', 'finish'],
<<<<<<< HEAD
  setup(props, { emit, slots, expose }) {
=======
  setup(props, { emit, slots, expose, attrs }) {
>>>>>>> 7e1301ad
    const size = useInjectSize(props);
    const { prefixCls, direction, form: contextForm } = useConfigInject('form', props);
    const requiredMark = computed(() => props.requiredMark === '' || props.requiredMark);
    const mergedRequiredMark = computed(() => {
      if (requiredMark.value !== undefined) {
        return requiredMark.value;
      }

      if (contextForm && contextForm.value?.requiredMark !== undefined) {
        return contextForm.value.requiredMark;
      }

      if (props.hideRequiredMark) {
        return false;
      }
      return true;
    });

    const formClassName = computed(() =>
      classNames(prefixCls.value, {
        [`${prefixCls.value}-${props.layout}`]: true,
        [`${prefixCls.value}-hide-required-mark`]: mergedRequiredMark.value === false,
        [`${prefixCls.value}-rtl`]: direction.value === 'rtl',
        [`${prefixCls.value}-${size.value}`]: size.value,
      }),
    );
    const lastValidatePromise = ref();
    const fields: Record<string, FieldExpose> = {};

    const addField = (eventKey: string, field: FieldExpose) => {
      fields[eventKey] = field;
    };
    const removeField = (eventKey: string) => {
      delete fields[eventKey];
    };

    const getFieldsByNameList = (nameList: NamePath) => {
      const provideNameList = !!nameList;
      const namePathList = provideNameList ? toArray(nameList).map(getNamePath) : [];
      if (!provideNameList) {
        return Object.values(fields);
      } else {
        return Object.values(fields).filter(
          field =>
            namePathList.findIndex(namePath => isEqualName(namePath, field.fieldName.value)) > -1,
        );
      }
    };
    const resetFields = (name: NamePath) => {
      if (!props.model) {
        warning(false, 'Form', 'model is required for resetFields to work.');
        return;
      }
      getFieldsByNameList(name).forEach(field => {
        field.resetField();
      });
    };
    const clearValidate = (name: NamePath) => {
      getFieldsByNameList(name).forEach(field => {
        field.clearValidate();
      });
    };
    const handleFinishFailed = (errorInfo: ValidateErrorEntity) => {
      const { scrollToFirstError } = props;
      emit('finishFailed', errorInfo);
      if (scrollToFirstError && errorInfo.errorFields.length) {
        let scrollToFieldOptions: Options = {};
        if (typeof scrollToFirstError === 'object') {
          scrollToFieldOptions = scrollToFirstError;
        }
        scrollToField(errorInfo.errorFields[0].name, scrollToFieldOptions);
      }
    };
    const validate = (...args: any[]) => {
      return validateField(...args);
    };
    const scrollToField = (name: NamePath, options = {}) => {
      const fields = getFieldsByNameList(name);
      if (fields.length) {
        const fieldId = fields[0].fieldId.value;
        const node = fieldId ? document.getElementById(fieldId) : null;

        if (node) {
          scrollIntoView(node, {
            scrollMode: 'if-needed',
            block: 'nearest',
            ...options,
          });
        }
      }
    };
    // eslint-disable-next-line no-unused-vars
    const getFieldsValue = (nameList: NamePath[] | true = true) => {
      const values: any = {};
      Object.values(fields).forEach(({ fieldName, fieldValue }) => {
        values[fieldName.value] = fieldValue.value;
      });
      if (nameList === true) {
        return values;
      } else {
        const res: any = {};
        toArray(nameList as NamePath[]).forEach(
          namePath => (res[namePath as string] = values[namePath as string]),
        );
        return res;
      }
    };
    const validateFields = (nameList?: NamePath[], options?: ValidateOptions) => {
      warning(
        !(nameList instanceof Function),
        'Form',
        'validateFields/validateField/validate not support callback, please use promise instead',
      );
      if (!props.model) {
        warning(false, 'Form', 'model is required for validateFields to work.');
        return Promise.reject('Form `model` is required for validateFields to work.');
      }
      const provideNameList = !!nameList;
      const namePathList: InternalNamePath[] = provideNameList
        ? toArray(nameList).map(getNamePath)
        : [];

      // Collect result in promise list
      const promiseList: Promise<{
        name: InternalNamePath;
        errors: string[];
      }>[] = [];

      Object.values(fields).forEach(field => {
        // Add field if not provide `nameList`
        if (!provideNameList) {
          namePathList.push(field.namePath.value);
        }

        // Skip if without rule
        if (!field.rules?.value.length) {
          return;
        }

        const fieldNamePath = field.namePath.value;

        // Add field validate rule in to promise list
        if (!provideNameList || containsNamePath(namePathList, fieldNamePath)) {
          const promise = field.validateRules({
            validateMessages: {
              ...defaultValidateMessages,
              ...props.validateMessages,
            },
            ...options,
          });

          // Wrap promise with field
          promiseList.push(
            promise
              .then(() => ({ name: fieldNamePath, errors: [] }))
              .catch((errors: any) =>
                Promise.reject({
                  name: fieldNamePath,
                  errors,
                }),
              ),
          );
        }
      });

      const summaryPromise = allPromiseFinish(promiseList);
      lastValidatePromise.value = summaryPromise;

      const returnPromise = summaryPromise
        .then(() => {
          if (lastValidatePromise.value === summaryPromise) {
            return Promise.resolve(getFieldsValue(namePathList));
          }
          return Promise.reject([]);
        })
        .catch(results => {
          const errorList = results.filter(result => result && result.errors.length);
          return Promise.reject({
            values: getFieldsValue(namePathList),
            errorFields: errorList,
            outOfDate: lastValidatePromise.value !== summaryPromise,
          });
        });

      // Do not throw in console
      returnPromise.catch(e => e);

      return returnPromise;
    };
    const validateField = (...args: any[]) => {
      return validateFields(...args);
    };

    const handleSubmit = (e: Event) => {
      e.preventDefault();
      e.stopPropagation();
      emit('submit', e);
      const res = validateFields();
      res
        .then(values => {
          emit('finish', values);
        })
        .catch(errors => {
          handleFinishFailed(errors);
        });
    };

    expose({
      resetFields,
      clearValidate,
      validateFields,
      getFieldsValue,
      validate,
      scrollToField,
    });

    useProvideForm({
      model: computed(() => props.model),
      name: computed(() => props.name),
      labelAlign: computed(() => props.labelAlign),
      labelCol: computed(() => props.labelCol),
      wrapperCol: computed(() => props.wrapperCol),
      vertical: computed(() => props.layout === 'vertical'),
      colon: computed(() => props.colon),
      requiredMark: mergedRequiredMark,
      validateTrigger: computed(() => props.validateTrigger),
      rules: computed(() => props.rules),
      addField,
      removeField,
    });

    watch(
      () => props.rules,
      () => {
        if (props.validateOnRuleChange) {
          validateFields();
        }
      },
    );

    return () => {
      return (
<<<<<<< HEAD
        <form onSubmit={handleSubmit} class={formClassName.value}>
=======
        <form {...attrs} onSubmit={handleSubmit} class={[formClassName.value, attrs.class]}>
>>>>>>> 7e1301ad
          {slots.default?.()}
        </form>
      );
    };
  },
});

export default Form as typeof Form & {
  readonly Item: typeof FormItem;
};<|MERGE_RESOLUTION|>--- conflicted
+++ resolved
@@ -96,11 +96,7 @@
   }),
   Item: FormItem,
   emits: ['finishFailed', 'submit', 'finish'],
-<<<<<<< HEAD
-  setup(props, { emit, slots, expose }) {
-=======
   setup(props, { emit, slots, expose, attrs }) {
->>>>>>> 7e1301ad
     const size = useInjectSize(props);
     const { prefixCls, direction, form: contextForm } = useConfigInject('form', props);
     const requiredMark = computed(() => props.requiredMark === '' || props.requiredMark);
@@ -343,11 +339,7 @@
 
     return () => {
       return (
-<<<<<<< HEAD
-        <form onSubmit={handleSubmit} class={formClassName.value}>
-=======
         <form {...attrs} onSubmit={handleSubmit} class={[formClassName.value, attrs.class]}>
->>>>>>> 7e1301ad
           {slots.default?.()}
         </form>
       );

--- conflicted
+++ resolved
@@ -45,13 +45,8 @@
 import { useInjectForm } from './context';
 import FormItemLabel from './FormItemLabel';
 import FormItemInput from './FormItemInput';
-<<<<<<< HEAD
-import type { ValidationRule } from './Form';
 import type { FormItemStatusContextProps } from './FormItemContext';
 import { FormItemInputContext, useProvideFormItemContext } from './FormItemContext';
-=======
-import { useProvideFormItemContext } from './FormItemContext';
->>>>>>> 1977074a
 import useDebounce from './utils/useDebounce';
 import classNames from '../_util/classNames';
 import useStyle from './style';

--- conflicted
+++ resolved
@@ -1,9 +1,5 @@
 import type { App, PropType, ExtractPropTypes } from 'vue';
-<<<<<<< HEAD
-import { computed, watch, ref, onMounted, defineComponent, nextTick } from 'vue';
-=======
-import { watch, ref, defineComponent } from 'vue';
->>>>>>> 333c48c6
+import { computed, watch, ref, defineComponent } from 'vue';
 import classNames from '../_util/classNames';
 import PropTypes from '../_util/vue-types';
 import VcMentions, { Option } from '../vc-mentions';

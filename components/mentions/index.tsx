--- conflicted
+++ resolved
@@ -279,11 +279,7 @@
 /* istanbul ignore next */
 export const MentionsOption = defineComponent({
   compatConfig: { MODE: 3 },
-<<<<<<< HEAD
-  ...(Option as any),
-=======
   ...optionOptions,
->>>>>>> c36b69d7
   name: 'AMentionsOption',
   props: optionProps,
 });

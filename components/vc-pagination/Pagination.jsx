--- conflicted
+++ resolved
@@ -257,13 +257,8 @@
           });
         }
         // this.$emit('input', page)
-<<<<<<< HEAD
+        this.$emit('update:current', page);
         this.$emit('change', page, this.statePageSize);
-        this.$emit('update:current', page);
-=======
-        this.$emit('change.current', page, this.statePageSize);
-        this.$emit('change', page, this.statePageSize);
->>>>>>> 471a81be
         return page;
       }
       return this.stateCurrent;

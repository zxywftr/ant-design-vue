--- conflicted
+++ resolved
@@ -1,11 +1,8 @@
 import isMobile from '../../vc-util/isMobile';
 import { onBeforeUnmount, ref, defineComponent } from 'vue';
 import classNames from '../../_util/classNames';
-<<<<<<< HEAD
 import { functionType } from '../../_util/type';
-=======
 import type { CustomSlotsType } from '../../_util/type';
->>>>>>> 144bb2e6
 
 /**
  * When click and hold on a button - the speed of auto changing the value.

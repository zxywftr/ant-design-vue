--- conflicted
+++ resolved
@@ -1,9 +1,5 @@
 import type { PropType, ExtractPropTypes, HTMLAttributes, App } from 'vue';
-<<<<<<< HEAD
-import { watch, defineComponent, nextTick, onMounted, ref, computed } from 'vue';
-=======
-import { watch, defineComponent, ref } from 'vue';
->>>>>>> 333c48c6
+import { watch, defineComponent, ref, computed } from 'vue';
 import classNames from '../_util/classNames';
 import UpOutlined from '@ant-design/icons-vue/UpOutlined';
 import DownOutlined from '@ant-design/icons-vue/DownOutlined';
@@ -140,7 +136,6 @@
         />
       );
       const hasAddon = isValidValue(addonBefore) || isValidValue(addonAfter);
-<<<<<<< HEAD
       const hasPrefix = isValidValue(prefix);
       if (hasPrefix || hasFeedback) {
         const affixWrapperCls = classNames(
@@ -158,18 +153,6 @@
             [`${className}`]: !hasAddon && className,
           },
         );
-=======
-      if (isValidValue(prefix)) {
-        const affixWrapperCls = classNames(`${preCls}-affix-wrapper`, {
-          [`${preCls}-affix-wrapper-focused`]: focused.value,
-          [`${preCls}-affix-wrapper-disabled`]: props.disabled,
-          [`${preCls}-affix-wrapper-rtl`]: direction.value === 'rtl',
-          [`${preCls}-affix-wrapper-readonly`]: readonly,
-          [`${preCls}-affix-wrapper-borderless`]: !bordered,
-          // className will go to addon wrapper
-          [`${className}`]: !hasAddon && className,
-        });
->>>>>>> 333c48c6
         element = (
           <div
             class={affixWrapperCls}

--- conflicted
+++ resolved
@@ -56,16 +56,6 @@
   setup(props, { expose, slots }) {
     const cacheRef = ref<{ element?: HTMLElement; point?: TargetPoint; align?: AlignType }>({});
     const nodeRef = ref();
-<<<<<<< HEAD
-    const forceAlignPropsRef = computed(() => ({
-      disabled: props.disabled,
-      target: props.target,
-      align: props.align,
-      onAlign: props.onAlign,
-    }));
-
-=======
->>>>>>> f623c3fc
     const [forceAlign, cancelForceAlign] = useBuffer(
       () => {
         const {

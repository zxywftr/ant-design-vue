--- conflicted
+++ resolved
@@ -51,11 +51,7 @@
   </a-space>
 </template>
 <script lang="ts">
-<<<<<<< HEAD
-import type { SizeType } from 'ant-design-vue/es/config-provider';
-=======
 import type { SelectProps } from 'ant-design-vue';
->>>>>>> ce767f2e
 import { defineComponent, ref } from 'vue';
 export default defineComponent({
   setup() {
@@ -65,11 +61,7 @@
 
     return {
       popupScroll,
-<<<<<<< HEAD
-      size: ref<SizeType>('middle'),
-=======
-      size: ref<SelectProps['size']>('default'),
->>>>>>> ce767f2e
+      size: ref<SelectProps['size']>('middle'),
       value1: ref('a1'),
       value2: ref(['a1', 'b2']),
       value3: ref(['a1', 'b2']),

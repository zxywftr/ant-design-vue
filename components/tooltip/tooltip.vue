--- conflicted
+++ resolved
@@ -74,13 +74,8 @@
             top: 0,
           }
         },
-<<<<<<< HEAD
-        render (h) {
-          return (
-            <transition name='zoom-big'>
-=======
         methods: {
-          hideSelf(e) {
+          hideSelf (e) {
             if (that.t1) {
               clearTimeout(that.t1)
               that.t1 = null
@@ -93,12 +88,11 @@
                 that.visible = false
               }, +that.mouseLeaveDelay * 1e3)
             }
-          }
+          },
         },
-        render(h) {
+        render (h) {
           return (
             <transition name={that.transitionName}>
->>>>>>> f2ea0ccc
               <div
                 v-show={that.visible}
                 class={`ant-tooltip ant-tooltip-placement-${that.realPlacement}`}
@@ -152,11 +146,7 @@
         return old === fn ? old : [old, fn]
       }
     },
-<<<<<<< HEAD
-    computeOffset (popup, text, placement) {
-=======
-    computeOffset(popup, text, placement, scale) {
->>>>>>> f2ea0ccc
+    computeOffset (popup, text, placement, scale) {
       let { width, height, top, left } = text
       //  you cant change the properties of DOMRect
       top += window.scrollY
@@ -172,33 +162,20 @@
 
       // FIXME: magic number 20 & 14 comes from the offset of triangle
       if (/Left/.test(placement)) {
-<<<<<<< HEAD
+        if (this.arrowPointAtCenter) ret.left += width / 2 - 20
       } else if (/Right/.test(placement)) {
-        ret.left += (width - popup.width)
-      } else if (/(top)|(bottom)/.test(placement)) {
-        ret.left += (width - popup.width) / 2
-      }
-      if (/Top/.test(placement)) {
-      } else if (/Bottom/.test(placement)) {
-        ret.top += (height - popup.height)
-      } else if (/(left)|(right)/.test(placement)) {
-        ret.top += (height - popup.height) / 2
-=======
-        if (this.arrowPointAtCenter) ret.left += width / 2 - 20
-      } else if(/Right/.test(placement)) {
         ret.left += (width - p.width)
         if (this.arrowPointAtCenter) ret.left -= width / 2 - 20
-      } else if(/(top)|(bottom)/.test(placement)) {
+      } else if (/(top)|(bottom)/.test(placement)) {
         ret.left += (width - p.width) / 2
       }
       if (/Top/.test(placement)) {
         if (this.arrowPointAtCenter) ret.top += height / 2 - 14
-      } else if(/Bottom/.test(placement)) {
+      } else if (/Bottom/.test(placement)) {
         ret.top += (height - p.height)
         if (this.arrowPointAtCenter) ret.top -= height / 2 - 14
-      } else if(/(left)|(right)/.test(placement)) {
+      } else if (/(left)|(right)/.test(placement)) {
         ret.top += (height - p.height) / 2
->>>>>>> f2ea0ccc
       }
       return ret
     },
@@ -218,19 +195,14 @@
         this.onPopupAlign(this.realPlacement, this.$el, this.vnode.$el, { offset: [0, 0] })
       })
     },
-<<<<<<< HEAD
-    hideNode () {
-      this.visible = false
-    },
-=======
-    hideNode(e) {
+    hideNode (e) {
       if (!this.vnode) return
       if (e.relatedTarget === this.vnode.$el) {
         return
       }
       this.visible = false
     },
-    checkShow(e) {
+    checkShow (e) {
       if (this.t2) {
         clearTimeout(this.t2)
         this.t2 = null
@@ -241,7 +213,7 @@
         }, +this.mouseEnterDelay * 1e3)
       }
     },
-    checkHide(e) {
+    checkHide (e) {
       if (this.t1) {
         clearTimeout(this.t1)
         this.t1 = null
@@ -251,8 +223,7 @@
           this.hideNode(e)
         }, +this.mouseLeaveDelay * 1e3)
       }
-    }
->>>>>>> f2ea0ccc
+    },
   },
   render (h) {
     const inner = this.$slots.default[0]
@@ -276,10 +247,6 @@
     if (!this.vnode) return
     this.vnode.$el.remove()
     this.vnode.$destroy()
-<<<<<<< HEAD
-  },
-=======
-  }
->>>>>>> f2ea0ccc
+  },
 }
 </script>
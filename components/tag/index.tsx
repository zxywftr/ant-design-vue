import type { HTMLAttributes, App, PropType, ExtractPropTypes, Plugin, CSSProperties } from 'vue';
import { shallowRef, defineComponent, watchEffect, computed } from 'vue';
import classNames from '../_util/classNames';
import PropTypes from '../_util/vue-types';
import CloseOutlined from '@ant-design/icons-vue/CloseOutlined';
import Wave from '../_util/wave';
import type { PresetColorType, PresetStatusColorType } from '../_util/colors';
<<<<<<< HEAD
import { isPresetColor, isPresetStatusColor } from '../_util/colors';
import type { LiteralUnion } from '../_util/type';
import { eventType } from '../_util/type';
=======
import { PresetColorTypes, PresetStatusColorTypes } from '../_util/colors';
import type { CustomSlotsType, LiteralUnion } from '../_util/type';
>>>>>>> 144bb2e6
import CheckableTag from './CheckableTag';
import useConfigInject from '../config-provider/hooks/useConfigInject';
import warning from '../_util/warning';

import useStyle from './style';

export const tagProps = () => ({
  prefixCls: String,
  color: {
    type: String as PropType<LiteralUnion<PresetColorType | PresetStatusColorType>>,
  },
  closable: { type: Boolean, default: false },
  closeIcon: PropTypes.any,
  /** @deprecated `visible` will be removed in next major version. */
  visible: { type: Boolean, default: undefined },
  onClose: {
    type: Function as PropType<(e: MouseEvent) => void>,
  },
  onClick: eventType<(e: MouseEvent) => void>(),
  'onUpdate:visible': Function as PropType<(vis: boolean) => void>,
  icon: PropTypes.any,
});

export type TagProps = HTMLAttributes & Partial<ExtractPropTypes<ReturnType<typeof tagProps>>>;

const Tag = defineComponent({
  compatConfig: { MODE: 3 },
  name: 'ATag',
  inheritAttrs: false,
  props: tagProps(),
  // emits: ['update:visible', 'close'],
<<<<<<< HEAD
  slots: ['closeIcon', 'icon'],
  setup(props, { slots, emit, attrs }) {
=======
  slots: Object as CustomSlotsType<{
    closeIcon: any;
    icon: any;
    default: any;
  }>,
  setup(props: TagProps, { slots, emit, attrs }) {
>>>>>>> 144bb2e6
    const { prefixCls, direction } = useConfigInject('tag', props);

    const [wrapSSR, hashId] = useStyle(prefixCls);

    const visible = shallowRef(true);

    // Warning for deprecated usage
    if (process.env.NODE_ENV !== 'production') {
      warning(
        props.visible === undefined,
        'Tag',
        '`visible` is deprecated, please use `<Tag v-show="visible" />` instead.',
      );
    }

    watchEffect(() => {
      if (props.visible !== undefined) {
        visible.value = props.visible!;
      }
    });

    const handleCloseClick = (e: MouseEvent) => {
      e.stopPropagation();
      emit('update:visible', false);
      emit('close', e);

      if (e.defaultPrevented) {
        return;
      }
      if (props.visible === undefined) {
        visible.value = false;
      }
    };

    // const isPresetColor = computed(() => {
    //   const { color } = props;
    //   if (!color) {
    //     return false;
    //   }
    //   return PresetColorRegex.test(color) || PresetStatusColorRegex.test(color);
    // });

    const isInternalColor = computed(
      () => isPresetColor(props.color) || isPresetStatusColor(props.color),
    );

    const tagClassName = computed(() =>
      classNames(prefixCls.value, hashId.value, {
        [`${prefixCls.value}-${props.color}`]: isInternalColor.value,
        [`${prefixCls.value}-has-color`]: props.color && !isInternalColor.value,
        [`${prefixCls.value}-hidden`]: !visible.value,
        [`${prefixCls.value}-rtl`]: direction.value === 'rtl',
      }),
    );
    const handleClick = (e: MouseEvent) => {
      emit('click', e);
    };
    return () => {
      const {
        icon = slots.icon?.(),
        color,
        closeIcon = slots.closeIcon?.(),
        closable = false,
      } = props;

      const renderCloseIcon = () => {
        if (closable) {
          return closeIcon ? (
            <span class={`${prefixCls.value}-close-icon`} onClick={handleCloseClick}>
              {closeIcon}
            </span>
          ) : (
            <CloseOutlined class={`${prefixCls.value}-close-icon`} onClick={handleCloseClick} />
          );
        }
        return null;
      };

      const tagStyle = {
        backgroundColor: color && !isInternalColor.value ? color : undefined,
      };

      const iconNode = icon || null;
      const children = slots.default?.();
      const kids = iconNode ? (
        <>
          {iconNode}
          <span>{children}</span>
        </>
      ) : (
        children
      );

      const isNeedWave = props.onClick !== undefined;
      const tagNode = (
        <span
          {...attrs}
          onClick={handleClick}
          class={[tagClassName.value, attrs.class]}
          style={[tagStyle, attrs.style as CSSProperties]}
        >
          {kids}
          {renderCloseIcon()}
        </span>
      );

      return wrapSSR(isNeedWave ? <Wave>{tagNode}</Wave> : tagNode);
    };
  },
});

Tag.CheckableTag = CheckableTag;

Tag.install = function (app: App) {
  app.component(Tag.name, Tag);
  app.component(CheckableTag.name, CheckableTag);
  return app;
};

export { CheckableTag };

export default Tag as typeof Tag &
  Plugin & {
    readonly CheckableTag: typeof CheckableTag;
  };<|MERGE_RESOLUTION|>--- conflicted
+++ resolved
@@ -5,14 +5,10 @@
 import CloseOutlined from '@ant-design/icons-vue/CloseOutlined';
 import Wave from '../_util/wave';
 import type { PresetColorType, PresetStatusColorType } from '../_util/colors';
-<<<<<<< HEAD
 import { isPresetColor, isPresetStatusColor } from '../_util/colors';
-import type { LiteralUnion } from '../_util/type';
 import { eventType } from '../_util/type';
-=======
-import { PresetColorTypes, PresetStatusColorTypes } from '../_util/colors';
 import type { CustomSlotsType, LiteralUnion } from '../_util/type';
->>>>>>> 144bb2e6
+
 import CheckableTag from './CheckableTag';
 import useConfigInject from '../config-provider/hooks/useConfigInject';
 import warning from '../_util/warning';
@@ -44,17 +40,12 @@
   inheritAttrs: false,
   props: tagProps(),
   // emits: ['update:visible', 'close'],
-<<<<<<< HEAD
-  slots: ['closeIcon', 'icon'],
-  setup(props, { slots, emit, attrs }) {
-=======
   slots: Object as CustomSlotsType<{
     closeIcon: any;
     icon: any;
     default: any;
   }>,
-  setup(props: TagProps, { slots, emit, attrs }) {
->>>>>>> 144bb2e6
+  setup(props, { slots, emit, attrs }) {
     const { prefixCls, direction } = useConfigInject('tag', props);
 
     const [wrapSSR, hashId] = useStyle(prefixCls);

import { computed, defineComponent } from 'vue';
import initDefaultProps from '../_util/props-util/initDefaultProps';
import CloseOutlined from '@ant-design/icons-vue/CloseOutlined';
import CheckOutlined from '@ant-design/icons-vue/CheckOutlined';
import CheckCircleFilled from '@ant-design/icons-vue/CheckCircleFilled';
import CloseCircleFilled from '@ant-design/icons-vue/CloseCircleFilled';
import Line from './Line';
import Circle from './Circle';
import Steps from './Steps';
import { getSize, getSuccessPercent, validProgress } from './utils';
import useConfigInject from '../config-provider/hooks/useConfigInject';
import devWarning from '../vc-util/devWarning';
import { progressProps, progressStatuses } from './props';
<<<<<<< HEAD
import type { VueNode } from '../_util/type';
import useStyle from './style';
=======
import type { CustomSlotsType, VueNode } from '../_util/type';
>>>>>>> 144bb2e6

export default defineComponent({
  compatConfig: { MODE: 3 },
  name: 'AProgress',
  inheritAttrs: false,
  props: initDefaultProps(progressProps(), {
    type: 'line',
    percent: 0,
    showInfo: true,
    // null for different theme definition
    trailColor: null,
    size: 'default',
    strokeLinecap: 'round',
  }),
<<<<<<< HEAD
  slots: ['format'],
  setup(props, { slots, attrs }) {
=======
  slots: Object as CustomSlotsType<{
    default?: any;
    format?: any;
  }>,
  setup(props, { slots }) {
>>>>>>> 144bb2e6
    const { prefixCls, direction } = useConfigInject('progress', props);
    const [wrapSSR, hashId] = useStyle(prefixCls);
    if (process.env.NODE_ENV !== 'production') {
      devWarning(
        'successPercent' in props,
        'Progress',
        '`successPercent` is deprecated. Please use `success.percent` instead.',
      );

      devWarning('width' in props, 'Progress', '`width` is deprecated. Please use `size` instead.');
    }
    const strokeColorNotArray = computed(() =>
      Array.isArray(props.strokeColor) ? props.strokeColor[0] : props.strokeColor,
    );
    const percentNumber = computed(() => {
      const { percent = 0 } = props;
      const successPercent = getSuccessPercent(props);
      return parseInt(
        successPercent !== undefined ? successPercent.toString() : percent.toString(),
        10,
      );
    });

    const progressStatus = computed(() => {
      const { status } = props;
      if (!progressStatuses.includes(status) && percentNumber.value >= 100) {
        return 'success';
      }
      return status || 'normal';
    });

    const classString = computed(() => {
      const { type, showInfo, size } = props;
      const pre = prefixCls.value;
      return {
        [pre]: true,
        [`${pre}-inline-circle`]: type === 'circle' && getSize(size, 'circle').width <= 20,
        [`${pre}-${(type === 'dashboard' && 'circle') || type}`]: true,
        [`${pre}-status-${progressStatus.value}`]: true,
        [`${pre}-show-info`]: showInfo,
        [`${pre}-${size}`]: size,
        [`${pre}-rtl`]: direction.value === 'rtl',
        [hashId.value]: true,
      };
    });

    const strokeColorNotGradient = computed(() =>
      typeof props.strokeColor === 'string' || Array.isArray(props.strokeColor)
        ? props.strokeColor
        : undefined,
    );

    const renderProcessInfo = () => {
      const { showInfo, format, type, percent, title } = props;
      const successPercent = getSuccessPercent(props);
      if (!showInfo) return null;

      let text: VueNode;
      const textFormatter = format || slots?.format || ((val: number) => `${val}%`);
      const isLineType = type === 'line';
      if (
        format ||
        slots?.format ||
        (progressStatus.value !== 'exception' && progressStatus.value !== 'success')
      ) {
        text = textFormatter(validProgress(percent), validProgress(successPercent));
      } else if (progressStatus.value === 'exception') {
        text = isLineType ? <CloseCircleFilled /> : <CloseOutlined />;
      } else if (progressStatus.value === 'success') {
        text = isLineType ? <CheckCircleFilled /> : <CheckOutlined />;
      }
      return (
        <span
          class={`${prefixCls.value}-text`}
          title={title === undefined && typeof text === 'string' ? text : undefined}
        >
          {text}
        </span>
      );
    };

    return () => {
      const { type, steps, title } = props;
      const { class: cls, ...restAttrs } = attrs;
      const progressInfo = renderProcessInfo();
      let progress: VueNode;
      // Render progress shape
      if (type === 'line') {
        progress = steps ? (
          <Steps
            {...props}
            strokeColor={strokeColorNotGradient.value}
            prefixCls={prefixCls.value}
            steps={steps}
          >
            {progressInfo}
          </Steps>
        ) : (
          <Line
            {...props}
            strokeColor={strokeColorNotArray.value}
            prefixCls={prefixCls.value}
            direction={direction.value}
          >
            {progressInfo}
          </Line>
        );
      } else if (type === 'circle' || type === 'dashboard') {
        progress = (
          <Circle
            {...props}
            prefixCls={prefixCls.value}
            strokeColor={strokeColorNotArray.value}
            progressStatus={progressStatus.value}
          >
            {progressInfo}
          </Circle>
        );
      }
      return wrapSSR(
        <div role="progressbar" {...restAttrs} class={[classString.value, cls]} title={title}>
          {progress}
        </div>,
      );
    };
  },
});<|MERGE_RESOLUTION|>--- conflicted
+++ resolved
@@ -11,12 +11,8 @@
 import useConfigInject from '../config-provider/hooks/useConfigInject';
 import devWarning from '../vc-util/devWarning';
 import { progressProps, progressStatuses } from './props';
-<<<<<<< HEAD
-import type { VueNode } from '../_util/type';
+import type { VueNode, CustomSlotsType, VueNode } from '../_util/type';
 import useStyle from './style';
-=======
-import type { CustomSlotsType, VueNode } from '../_util/type';
->>>>>>> 144bb2e6
 
 export default defineComponent({
   compatConfig: { MODE: 3 },
@@ -31,16 +27,11 @@
     size: 'default',
     strokeLinecap: 'round',
   }),
-<<<<<<< HEAD
-  slots: ['format'],
-  setup(props, { slots, attrs }) {
-=======
   slots: Object as CustomSlotsType<{
     default?: any;
     format?: any;
   }>,
-  setup(props, { slots }) {
->>>>>>> 144bb2e6
+  setup(props, { slots, attrs }) {
     const { prefixCls, direction } = useConfigInject('progress', props);
     const [wrapSSR, hashId] = useStyle(prefixCls);
     if (process.env.NODE_ENV !== 'production') {

--- conflicted
+++ resolved
@@ -4,11 +4,8 @@
 import { ConfigConsumerProps } from '../config-provider';
 import VcRate from '../vc-rate';
 import Icon from '../icon';
-<<<<<<< HEAD
 import Tooltip from '../tooltip';
-=======
 import Base from '../base';
->>>>>>> c9f1c266
 
 export const RateProps = {
   prefixCls: PropTypes.string,

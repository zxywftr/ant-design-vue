--- conflicted
+++ resolved
@@ -23,8 +23,6 @@
 import devWarning from '../../vc-util/devWarning';
 import type { SizeType } from '../../config-provider';
 import { useProvideTabs } from './TabContext';
-<<<<<<< HEAD
-import type { Key } from '../../_util/type';
 import {
   arrayType,
   stringType,
@@ -33,9 +31,7 @@
   objectType,
   booleanType,
 } from '../../_util/type';
-=======
 import type { CustomSlotsType, Key } from '../../_util/type';
->>>>>>> 144bb2e6
 import pick from 'lodash-es/pick';
 import PropTypes from '../../_util/vue-types';
 import type { MouseEventHandler } from '../../_util/EventInterface';

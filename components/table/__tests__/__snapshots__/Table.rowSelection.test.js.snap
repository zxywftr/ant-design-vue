// Jest Snapshot v1, https://goo.gl/fbAQLP

exports[`Table.rowSelection fix selection column on the left 1`] = `
<div class="ant-table-wrapper">
  <div class="ant-spin-nested-loading">
    <!---->
    <div class="ant-spin-container">
      <div class="ant-table ant-table-has-fix-left">
        <!---->
        <div class="ant-table-container">
          <div class="ant-table-content">
            <table style="table-layout: auto;">
              <colgroup>
                <col class="ant-table-selection-col">
              </colgroup>
              <thead class="ant-table-thead">
                <tr>
                  <th class="ant-table-cell ant-table-cell-fix-left ant-table-cell-fix-left-last ant-table-selection-column" style="position: sticky; left: 0px;" colstart="0" colend="0">
                    <!---->
                    <div class="ant-table-selection"><label class="ant-checkbox-wrapper"><span class="ant-checkbox"><input type="checkbox" class="ant-checkbox-input"><span class="ant-checkbox-inner"></span></span>
                        <!---->
                      </label>
                      <!---->
                    </div>
                    <!---->
                  </th>
                  <th class="ant-table-cell" colstart="1" colend="1">
                    <!---->Name
                    <!---->
                  </th>
                </tr>
              </thead>
              <tbody class="ant-table-tbody">
                <!---->
                <tr data-row-key="0" class="ant-table-row ant-table-row-level-0">
                  <td class="ant-table-cell ant-table-cell-fix-left ant-table-cell-fix-left-last ant-table-selection-column" style="position: sticky; left: 0px;">
                    <!----><label class="ant-checkbox-wrapper"><span class="ant-checkbox"><input type="checkbox" class="ant-checkbox-input"><span class="ant-checkbox-inner"></span></span>
                      <!---->
                    </label>
                    <!---->
                  </td>
                  <td class="ant-table-cell">
                    <!---->Jack
                    <!---->
                  </td>
                </tr>
                <!---->
                <tr data-row-key="1" class="ant-table-row ant-table-row-level-0">
                  <td class="ant-table-cell ant-table-cell-fix-left ant-table-cell-fix-left-last ant-table-selection-column" style="position: sticky; left: 0px;">
                    <!----><label class="ant-checkbox-wrapper"><span class="ant-checkbox"><input type="checkbox" class="ant-checkbox-input"><span class="ant-checkbox-inner"></span></span>
                      <!---->
                    </label>
                    <!---->
                  </td>
                  <td class="ant-table-cell">
                    <!---->Lucy
                    <!---->
                  </td>
                </tr>
                <!---->
                <tr data-row-key="2" class="ant-table-row ant-table-row-level-0">
                  <td class="ant-table-cell ant-table-cell-fix-left ant-table-cell-fix-left-last ant-table-selection-column" style="position: sticky; left: 0px;">
                    <!----><label class="ant-checkbox-wrapper"><span class="ant-checkbox"><input type="checkbox" class="ant-checkbox-input"><span class="ant-checkbox-inner"></span></span>
                      <!---->
                    </label>
                    <!---->
                  </td>
                  <td class="ant-table-cell">
                    <!---->Tom
                    <!---->
                  </td>
                </tr>
                <!---->
                <tr data-row-key="3" class="ant-table-row ant-table-row-level-0">
                  <td class="ant-table-cell ant-table-cell-fix-left ant-table-cell-fix-left-last ant-table-selection-column" style="position: sticky; left: 0px;">
                    <!----><label class="ant-checkbox-wrapper"><span class="ant-checkbox"><input type="checkbox" class="ant-checkbox-input"><span class="ant-checkbox-inner"></span></span>
                      <!---->
                    </label>
                    <!---->
                  </td>
                  <td class="ant-table-cell">
                    <!---->Jerry
                    <!---->
                  </td>
                </tr>
                <!---->
              </tbody>
              <!---->
            </table>
          </div>
        </div>
        <!---->
      </div>
      <ul unselectable="on" class="ant-pagination ant-table-pagination ant-table-pagination-right">
        <!---->
        <li title="Previous Page" class="ant-pagination-prev ant-pagination-disabled" aria-disabled="true"><button class="ant-pagination-item-link" type="button" tabindex="-1" disabled=""><span role="img" aria-label="left" class="anticon anticon-left"><svg focusable="false" class="" data-icon="left" width="1em" height="1em" fill="currentColor" aria-hidden="true" viewBox="64 64 896 896"><path d="M724 218.3V141c0-6.7-7.7-10.4-12.9-6.3L260.3 486.8a31.86 31.86 0 000 50.3l450.8 352.1c5.3 4.1 12.9.4 12.9-6.3v-77.3c0-4.9-2.3-9.6-6.1-12.6l-360-281 360-281.1c3.8-3 6.1-7.7 6.1-12.6z"></path></svg></span></button></li>
        <li title="1" tabindex="0" class="ant-pagination-item ant-pagination-item-1 ant-pagination-item-active"><a rel="nofollow">1</a></li>
        <li title="Next Page" class="ant-pagination-next ant-pagination-disabled" aria-disabled="true"><button class="ant-pagination-item-link" type="button" tabindex="-1" disabled=""><span role="img" aria-label="right" class="anticon anticon-right"><svg focusable="false" class="" data-icon="right" width="1em" height="1em" fill="currentColor" aria-hidden="true" viewBox="64 64 896 896"><path d="M765.7 486.8L314.9 134.7A7.97 7.97 0 00302 141v77.3c0 4.9 2.3 9.6 6.1 12.6l360 281.1-360 281.1c-3.9 3-6.1 7.7-6.1 12.6V883c0 6.7 7.7 10.4 12.9 6.3l450.8-352.1a31.96 31.96 0 000-50.4z"></path></svg></span></button></li>
        <!---->
      </ul>
    </div>
  </div>
</div>
`;

exports[`Table.rowSelection render with default selection correctly 1`] = `
<div>
  <!---->
<<<<<<< HEAD
  <div class="ant-dropdown" style="pointer-events: none; display: none;">
    <!---->
    <ul class="ant-dropdown-menu ant-dropdown-menu-root ant-dropdown-menu-vertical ant-dropdown-menu-light" role="menu" data-menu-list="true">
      <div>
        <!---->
        <div class="ant-tooltip ant-dropdown-menu-inline-collapsed-tooltip" style="pointer-events: none; display: none;">
          <div class="ant-tooltip-content">
            <div class="ant-tooltip-arrow"><span class="ant-tooltip-arrow-content"></span></div>
            <div class="ant-tooltip-inner" role="tooltip">
              <!---->
            </div>
          </div>
        </div>
      </div>
      <li class="ant-dropdown-menu-item ant-dropdown-menu-item-only-child" role="menuitem" tabindex="-1" data-menu-id="all" aria-disabled="false">
        <!----><span class="ant-dropdown-menu-title-content">Select all data</span>
      </li>
      <div>
        <!---->
        <div class="ant-tooltip ant-dropdown-menu-inline-collapsed-tooltip" style="pointer-events: none; display: none;">
          <div class="ant-tooltip-content">
            <div class="ant-tooltip-arrow"><span class="ant-tooltip-arrow-content"></span></div>
            <div class="ant-tooltip-inner" role="tooltip">
              <!---->
            </div>
          </div>
        </div>
      </div>
      <li class="ant-dropdown-menu-item ant-dropdown-menu-item-only-child" role="menuitem" tabindex="-1" data-menu-id="invert" aria-disabled="false">
        <!----><span class="ant-dropdown-menu-title-content">Invert current page</span>
      </li>
      <div>
        <!---->
        <div class="ant-tooltip ant-dropdown-menu-inline-collapsed-tooltip" style="pointer-events: none; display: none;">
          <div class="ant-tooltip-content">
            <div class="ant-tooltip-arrow"><span class="ant-tooltip-arrow-content"></span></div>
            <div class="ant-tooltip-inner" role="tooltip">
              <!---->
=======
  <div class="ant-dropdown ant-slide-up-enter ant-slide-up-enter-prepare" style="pointer-events: none; display: none;">
    <div class="ant-dropdown-content">
      <!---->
      <ul class="ant-dropdown-menu ant-dropdown-menu-root ant-dropdown-menu-vertical ant-dropdown-menu-light" role="menu" data-menu-list="true">
        <div>
          <!---->
          <div class="ant-tooltip ant-dropdown-menu-inline-collapsed-tooltip zoom-big-fast-enter zoom-big-fast-enter-prepare" style="pointer-events: none; display: none;">
            <div class="ant-tooltip-content">
              <div class="ant-tooltip-arrow"><span class="ant-tooltip-arrow-content"></span></div>
              <div class="ant-tooltip-inner" role="tooltip">
                <!---->
              </div>
            </div>
          </div>
        </div>
        <li class="ant-dropdown-menu-item ant-dropdown-menu-item-only-child" role="menuitem" tabindex="-1" data-menu-id="all" aria-disabled="false">
          <!----><span class="ant-dropdown-menu-title-content">Select all data</span>
        </li>
        <div>
          <!---->
          <div class="ant-tooltip ant-dropdown-menu-inline-collapsed-tooltip zoom-big-fast-enter zoom-big-fast-enter-prepare" style="pointer-events: none; display: none;">
            <div class="ant-tooltip-content">
              <div class="ant-tooltip-arrow"><span class="ant-tooltip-arrow-content"></span></div>
              <div class="ant-tooltip-inner" role="tooltip">
                <!---->
              </div>
            </div>
          </div>
        </div>
        <li class="ant-dropdown-menu-item ant-dropdown-menu-item-only-child" role="menuitem" tabindex="-1" data-menu-id="invert" aria-disabled="false">
          <!----><span class="ant-dropdown-menu-title-content">Invert current page</span>
        </li>
        <div>
          <!---->
          <div class="ant-tooltip ant-dropdown-menu-inline-collapsed-tooltip zoom-big-fast-enter zoom-big-fast-enter-prepare" style="pointer-events: none; display: none;">
            <div class="ant-tooltip-content">
              <div class="ant-tooltip-arrow"><span class="ant-tooltip-arrow-content"></span></div>
              <div class="ant-tooltip-inner" role="tooltip">
                <!---->
              </div>
>>>>>>> 333c48c6
            </div>
          </div>
        </div>
      </div>
      <li class="ant-dropdown-menu-item ant-dropdown-menu-item-only-child" role="menuitem" tabindex="-1" data-menu-id="none" aria-disabled="false">
        <!----><span class="ant-dropdown-menu-title-content">Clear all data</span>
      </li>
      <!---->
      <!---->
      <!--teleport start-->
      <!--teleport end-->
    </ul>
  </div>
</div>
`;<|MERGE_RESOLUTION|>--- conflicted
+++ resolved
@@ -106,13 +106,12 @@
 exports[`Table.rowSelection render with default selection correctly 1`] = `
 <div>
   <!---->
-<<<<<<< HEAD
-  <div class="ant-dropdown" style="pointer-events: none; display: none;">
+  <div class="ant-dropdown ant-slide-up-enter ant-slide-up-enter-prepare" style="pointer-events: none; display: none;">
     <!---->
     <ul class="ant-dropdown-menu ant-dropdown-menu-root ant-dropdown-menu-vertical ant-dropdown-menu-light" role="menu" data-menu-list="true">
       <div>
         <!---->
-        <div class="ant-tooltip ant-dropdown-menu-inline-collapsed-tooltip" style="pointer-events: none; display: none;">
+        <div class="ant-tooltip ant-dropdown-menu-inline-collapsed-tooltip zoom-big-fast-enter zoom-big-fast-enter-prepare" style="pointer-events: none; display: none;">
           <div class="ant-tooltip-content">
             <div class="ant-tooltip-arrow"><span class="ant-tooltip-arrow-content"></span></div>
             <div class="ant-tooltip-inner" role="tooltip">
@@ -126,7 +125,7 @@
       </li>
       <div>
         <!---->
-        <div class="ant-tooltip ant-dropdown-menu-inline-collapsed-tooltip" style="pointer-events: none; display: none;">
+        <div class="ant-tooltip ant-dropdown-menu-inline-collapsed-tooltip zoom-big-fast-enter zoom-big-fast-enter-prepare" style="pointer-events: none; display: none;">
           <div class="ant-tooltip-content">
             <div class="ant-tooltip-arrow"><span class="ant-tooltip-arrow-content"></span></div>
             <div class="ant-tooltip-inner" role="tooltip">
@@ -140,53 +139,11 @@
       </li>
       <div>
         <!---->
-        <div class="ant-tooltip ant-dropdown-menu-inline-collapsed-tooltip" style="pointer-events: none; display: none;">
+        <div class="ant-tooltip ant-dropdown-menu-inline-collapsed-tooltip zoom-big-fast-enter zoom-big-fast-enter-prepare" style="pointer-events: none; display: none;">
           <div class="ant-tooltip-content">
             <div class="ant-tooltip-arrow"><span class="ant-tooltip-arrow-content"></span></div>
             <div class="ant-tooltip-inner" role="tooltip">
               <!---->
-=======
-  <div class="ant-dropdown ant-slide-up-enter ant-slide-up-enter-prepare" style="pointer-events: none; display: none;">
-    <div class="ant-dropdown-content">
-      <!---->
-      <ul class="ant-dropdown-menu ant-dropdown-menu-root ant-dropdown-menu-vertical ant-dropdown-menu-light" role="menu" data-menu-list="true">
-        <div>
-          <!---->
-          <div class="ant-tooltip ant-dropdown-menu-inline-collapsed-tooltip zoom-big-fast-enter zoom-big-fast-enter-prepare" style="pointer-events: none; display: none;">
-            <div class="ant-tooltip-content">
-              <div class="ant-tooltip-arrow"><span class="ant-tooltip-arrow-content"></span></div>
-              <div class="ant-tooltip-inner" role="tooltip">
-                <!---->
-              </div>
-            </div>
-          </div>
-        </div>
-        <li class="ant-dropdown-menu-item ant-dropdown-menu-item-only-child" role="menuitem" tabindex="-1" data-menu-id="all" aria-disabled="false">
-          <!----><span class="ant-dropdown-menu-title-content">Select all data</span>
-        </li>
-        <div>
-          <!---->
-          <div class="ant-tooltip ant-dropdown-menu-inline-collapsed-tooltip zoom-big-fast-enter zoom-big-fast-enter-prepare" style="pointer-events: none; display: none;">
-            <div class="ant-tooltip-content">
-              <div class="ant-tooltip-arrow"><span class="ant-tooltip-arrow-content"></span></div>
-              <div class="ant-tooltip-inner" role="tooltip">
-                <!---->
-              </div>
-            </div>
-          </div>
-        </div>
-        <li class="ant-dropdown-menu-item ant-dropdown-menu-item-only-child" role="menuitem" tabindex="-1" data-menu-id="invert" aria-disabled="false">
-          <!----><span class="ant-dropdown-menu-title-content">Invert current page</span>
-        </li>
-        <div>
-          <!---->
-          <div class="ant-tooltip ant-dropdown-menu-inline-collapsed-tooltip zoom-big-fast-enter zoom-big-fast-enter-prepare" style="pointer-events: none; display: none;">
-            <div class="ant-tooltip-content">
-              <div class="ant-tooltip-arrow"><span class="ant-tooltip-arrow-content"></span></div>
-              <div class="ant-tooltip-inner" role="tooltip">
-                <!---->
-              </div>
->>>>>>> 333c48c6
             </div>
           </div>
         </div>

import RcTable from '../vc-table';
import type { TableProps as RcTableProps } from '../vc-table/Table';
import { INTERNAL_HOOKS } from '../vc-table/Table';
import type { SpinProps } from '../spin';
import Spin from '../spin';
import Pagination from '../pagination';
import type { TooltipProps } from '../tooltip';
import usePagination, { DEFAULT_PAGE_SIZE, getPaginationParam } from './hooks/usePagination';
import useLazyKVMap from './hooks/useLazyKVMap';
import type { Breakpoint } from '../_util/responsiveObserve';
import type {
  TableRowSelection,
  GetRowKey,
  ColumnType,
  ColumnsType,
  TableCurrentDataSource,
  SorterResult,
  GetPopupContainer,
  ExpandType,
  TablePaginationConfig,
  SortOrder,
  TableLocale,
  TableAction,
  FilterValue,
} from './interface';
import useSelection from './hooks/useSelection';
import type { SortState } from './hooks/useSorter';
import useSorter, { getSortData } from './hooks/useSorter';
import type { FilterState } from './hooks/useFilter';
import useFilter, { getFilterData } from './hooks/useFilter';
import useTitleColumns from './hooks/useTitleColumns';
import renderExpandIcon from './ExpandIcon';
import scrollTo from '../_util/scrollTo';
import defaultLocale from '../locale/en_US';
import type { SizeType } from '../config-provider';
import devWarning from '../vc-util/devWarning';
import type { CSSProperties } from 'vue';
import { nextTick, reactive, ref, computed, defineComponent, toRef, watchEffect, watch } from 'vue';
import type { DefaultRecordType, RenderExpandIconProps } from '../vc-table/interface';
import useBreakpoint from '../_util/hooks/useBreakpoint';
import useConfigInject from '../config-provider/hooks/useConfigInject';
import { useLocaleReceiver } from '../locale-provider/LocaleReceiver';
import classNames from '../_util/classNames';
import omit from '../_util/omit';
import { initDefaultProps } from '../_util/props-util';
import { useProvideSlots, useProvideTableContext } from './context';
import type { ContextSlots } from './context';
import useColumns from './hooks/useColumns';
import { convertChildrenToColumns } from './util';
<<<<<<< HEAD
import {
  stringType,
  booleanType,
  arrayType,
  someType,
  functionType,
  objectType,
} from '../_util/type';

// CSSINJS
import useStyle from './style';
=======
import type { CustomSlotsType } from '../_util/type';
>>>>>>> 144bb2e6

export type { ColumnsType, TablePaginationConfig };

const EMPTY_LIST: any[] = [];

interface ChangeEventInfo<RecordType = DefaultRecordType> {
  pagination: {
    current?: number;
    pageSize?: number;
    total?: number;
  };
  filters: Record<string, FilterValue | null>;
  sorter: SorterResult<RecordType> | SorterResult<RecordType>[];

  filterStates: FilterState<RecordType>[];
  sorterStates: SortState<RecordType>[];

  resetPagination: Function;
}

export interface TableProps<RecordType = DefaultRecordType>
  extends Omit<
    RcTableProps<RecordType>,
    | 'transformColumns'
    | 'internalHooks'
    | 'internalRefs'
    | 'data'
    | 'columns'
    | 'scroll'
    | 'emptyText'
    | 'canExpandable'
    | 'onUpdateInternalRefs'
  > {
  dropdownPrefixCls?: string;
  dataSource?: RcTableProps<RecordType>['data'];
  columns?: ColumnsType<RecordType>;
  pagination?: false | TablePaginationConfig;
  loading?: boolean | SpinProps;
  size?: SizeType;
  bordered?: boolean;
  locale?: TableLocale;

  onChange?: (
    pagination: TablePaginationConfig,
    filters: Record<string, FilterValue | null>,
    sorter: SorterResult<RecordType> | SorterResult<RecordType>[],
    extra: TableCurrentDataSource<RecordType>,
  ) => void;
  onResizeColumn?: (w: number, col: ColumnType) => void;
  rowSelection?: TableRowSelection<RecordType>;

  getPopupContainer?: GetPopupContainer;
  scroll?: RcTableProps<RecordType>['scroll'] & {
    scrollToFirstRowOnChange?: boolean;
  };
  sortDirections?: SortOrder[];
  showSorterTooltip?: boolean | TooltipProps;
}

export const tableProps = () => {
  return {
    prefixCls: stringType<string>(),
    columns: arrayType<ColumnsType>(),
    rowKey: someType<TableProps['rowKey']>([String, Function]),
    tableLayout: stringType<TableProps['tableLayout']>(),
    rowClassName: someType<TableProps['rowClassName']>([String, Function]),
    title: functionType<TableProps['title']>(),
    footer: functionType<TableProps['footer']>(),
    id: stringType<TableProps['id']>(),
    showHeader: booleanType(),
    components: objectType<TableProps['components']>(),
    customRow: functionType<TableProps['customRow']>(),
    customHeaderRow: functionType<TableProps['customHeaderRow']>(),
    direction: stringType<TableProps['direction']>(),
    expandFixed: someType<TableProps['expandFixed']>([Boolean, String]),
    expandColumnWidth: Number,
    expandedRowKeys: arrayType<TableProps['expandedRowKeys']>(),
    defaultExpandedRowKeys: arrayType<TableProps['defaultExpandedRowKeys']>(),
    expandedRowRender: functionType<TableProps['expandedRowRender']>(),
    expandRowByClick: booleanType(),
    expandIcon: functionType<TableProps['expandIcon']>(),
    onExpand: functionType<TableProps['onExpand']>(),
    onExpandedRowsChange: functionType<TableProps['onExpandedRowsChange']>(),
    'onUpdate:expandedRowKeys': functionType<TableProps['onExpandedRowsChange']>(),
    defaultExpandAllRows: booleanType(),
    indentSize: Number,
    /** @deprecated Please use `EXPAND_COLUMN` in `columns` directly */
    expandIconColumnIndex: Number,
    showExpandColumn: booleanType(),
    expandedRowClassName: functionType<TableProps['expandedRowClassName']>(),
    childrenColumnName: stringType<TableProps['childrenColumnName']>(),
    rowExpandable: functionType<TableProps['rowExpandable']>(),
    sticky: someType<TableProps['sticky']>([Boolean, Object]),

    dropdownPrefixCls: String,
    dataSource: arrayType<RcTableProps['data']>(),
    pagination: someType<false | TablePaginationConfig>([Boolean, Object]),
    loading: someType<boolean | SpinProps>([Boolean, Object]),
    size: stringType<SizeType>(),
    bordered: booleanType(),
    locale: objectType<TableLocale>(),

    onChange:
      functionType<
        (
          pagination: TablePaginationConfig,
          filters: Record<string, FilterValue | null>,
          sorter: SorterResult | SorterResult[],
          extra: TableCurrentDataSource,
        ) => void
<<<<<<< HEAD
      >(),
    onResizeColumn: functionType<(w: number, col: ColumnType) => void>(),
    rowSelection: objectType<TableRowSelection>(),
    getPopupContainer: functionType<GetPopupContainer>(),
    scroll: objectType<
      RcTableProps['scroll'] & {
        scrollToFirstRowOnChange?: boolean;
      }
    >(),
    sortDirections: arrayType<SortOrder[]>(),
    showSorterTooltip: someType<boolean | TooltipProps>([Boolean, Object], true),
    contextSlots: objectType<ContextSlots>(),
    transformCellText: functionType<TableProps['transformCellText']>(),
=======
      >,
      default: undefined,
    },
    onResizeColumn: {
      type: Function as PropType<(w: number, col: ColumnType) => void>,
      default: undefined,
    },
    rowSelection: { type: Object as PropType<TableRowSelection>, default: undefined },
    getPopupContainer: { type: Function as PropType<GetPopupContainer>, default: undefined },
    scroll: {
      type: Object as PropType<
        RcTableProps['scroll'] & {
          scrollToFirstRowOnChange?: boolean;
        }
      >,
      default: undefined,
    },
    sortDirections: { type: Array as PropType<SortOrder[]>, default: undefined },
    showSorterTooltip: {
      type: [Boolean, Object] as PropType<boolean | TooltipProps>,
      default: true,
    },

    transformCellText: {
      type: Function as PropType<TableProps['transformCellText']>,
    },
>>>>>>> 144bb2e6
  };
};

const InteralTable = defineComponent({
  name: 'InteralTable',
  inheritAttrs: false,
<<<<<<< HEAD
  props: initDefaultProps(tableProps(), {
    rowKey: 'key',
  }) as any,
  // emits: ['expandedRowsChange', 'change', 'expand'],
  slots: [
    'emptyText',
    'expandIcon',
    'title',
    'footer',
    'summary',
    'expandedRowRender',
    'bodyCell',
    'headerCell',
    'customFilterIcon',
    'customFilterDropdown',
    'expandColumnTitle',
  ],
=======
  props: initDefaultProps(
    {
      ...tableProps(),
      contextSlots: {
        type: Object as PropType<ContextSlots>,
      },
    },
    {
      rowKey: 'key',
    },
  ),
>>>>>>> 144bb2e6
  setup(props, { attrs, slots, expose, emit }) {
    devWarning(
      !(typeof props.rowKey === 'function' && props.rowKey.length > 1),
      'Table',
      '`index` parameter of `rowKey` function is deprecated. There is no guarantee that it will work as expected.',
    );

    useProvideSlots(computed(() => props.contextSlots));
    useProvideTableContext({
      onResizeColumn: (w, col) => {
        emit('resizeColumn', w, col);
      },
    });
    const screens = useBreakpoint();

    const mergedColumns = computed(() => {
      const matched = new Set(
        Object.keys(screens.value).filter((m: Breakpoint) => screens.value[m]),
      );
      return props.columns.filter(
        (c: ColumnType<DefaultRecordType>) =>
          !c.responsive || c.responsive.some((r: Breakpoint) => matched.has(r)),
      );
    });

    const {
      size: mergedSize,
      renderEmpty,
      direction,
      prefixCls,
      configProvider,
    } = useConfigInject('table', props);

    // Style
    const [wrapSSR, hashId] = useStyle(prefixCls);

    const transformCellText = computed(
      () => props.transformCellText || configProvider.transformCellText?.value,
    );
    const [tableLocale] = useLocaleReceiver('Table', defaultLocale.Table, toRef(props, 'locale'));
    const rawData = computed(() => props.dataSource || EMPTY_LIST);

    const dropdownPrefixCls = computed(() =>
      configProvider.getPrefixCls('dropdown', props.dropdownPrefixCls),
    );

    const childrenColumnName = computed(() => props.childrenColumnName || 'children');

    const expandType = computed<ExpandType>(() => {
      if (rawData.value.some(item => (item as any)?.[childrenColumnName.value])) {
        return 'nest';
      }

      if (props.expandedRowRender) {
        return 'row';
      }

      return null;
    });

    const internalRefs = reactive({
      body: null,
    });

    const updateInternalRefs = refs => {
      Object.assign(internalRefs, refs);
    };

    // ============================ RowKey ============================
    const getRowKey = computed<GetRowKey<DefaultRecordType>>(() => {
      if (typeof props.rowKey === 'function') {
        return props.rowKey;
      }

      return record => (record as any)?.[props.rowKey as string];
    });

    const [getRecordByKey] = useLazyKVMap(rawData, childrenColumnName, getRowKey);

    // ============================ Events =============================
    const changeEventInfo: Partial<ChangeEventInfo> = {};

    const triggerOnChange = (
      info: Partial<ChangeEventInfo>,
      action: TableAction,
      reset = false,
    ) => {
      const { pagination, scroll, onChange } = props;
      const changeInfo = {
        ...changeEventInfo,
        ...info,
      };

      if (reset) {
        changeEventInfo.resetPagination!();

        // Reset event param
        if (changeInfo.pagination!.current) {
          changeInfo.pagination!.current = 1;
        }

        // Trigger pagination events
        if (pagination && pagination.onChange) {
          pagination.onChange(1, changeInfo.pagination!.pageSize);
        }
      }

      if (scroll && scroll.scrollToFirstRowOnChange !== false && internalRefs.body) {
        scrollTo(0, {
          getContainer: () => internalRefs.body,
        });
      }

      onChange?.(changeInfo.pagination!, changeInfo.filters!, changeInfo.sorter!, {
        currentDataSource: getFilterData(
          getSortData(rawData.value, changeInfo.sorterStates!, childrenColumnName.value),
          changeInfo.filterStates!,
        ),
        action,
      });
    };

    /**
     * Controlled state in `columns` is not a good idea that makes too many code (1000+ line?) to read
     * state out and then put it back to title render. Move these code into `hooks` but still too
     * complex. We should provides Table props like `sorter` & `filter` to handle control in next big version.
     */

    // ============================ Sorter =============================
    const onSorterChange = (sorter: SorterResult | SorterResult[], sorterStates: SortState[]) => {
      triggerOnChange(
        {
          sorter,
          sorterStates,
        },
        'sort',
        false,
      );
    };

    const [transformSorterColumns, sortStates, sorterTitleProps, sorters] = useSorter({
      prefixCls,
      mergedColumns,
      onSorterChange,
      sortDirections: computed(() => props.sortDirections || ['ascend', 'descend']),
      tableLocale,
      showSorterTooltip: toRef(props, 'showSorterTooltip'),
    });
    const sortedData = computed(() =>
      getSortData(rawData.value, sortStates.value, childrenColumnName.value),
    );

    // ============================ Filter ============================
    const onFilterChange = (filters: Record<string, FilterValue>, filterStates: FilterState[]) => {
      triggerOnChange(
        {
          filters,
          filterStates,
        },
        'filter',
        true,
      );
    };

    const [transformFilterColumns, filterStates, filters] = useFilter({
      prefixCls,
      locale: tableLocale,
      dropdownPrefixCls,
      mergedColumns,
      onFilterChange,
      getPopupContainer: toRef(props, 'getPopupContainer'),
    });
    const mergedData = computed(() => getFilterData(sortedData.value, filterStates.value));
    // ============================ Column ============================

    const [transformBasicColumns] = useColumns(toRef(props, 'contextSlots'));

    const columnTitleProps = computed(() => {
      const mergedFilters: Record<string, FilterValue> = {};
      const filtersValue = filters.value;
      Object.keys(filtersValue).forEach(filterKey => {
        if (filtersValue[filterKey] !== null) {
          mergedFilters[filterKey] = filtersValue[filterKey]!;
        }
      });
      return {
        ...sorterTitleProps.value,
        filters: mergedFilters,
      };
    });
    const [transformTitleColumns] = useTitleColumns(columnTitleProps);

    // ========================== Pagination ==========================
    const onPaginationChange = (current: number, pageSize: number) => {
      triggerOnChange(
        {
          pagination: { ...changeEventInfo.pagination, current, pageSize },
        },
        'paginate',
      );
    };

    const [mergedPagination, resetPagination] = usePagination(
      computed(() => mergedData.value.length),
      toRef(props, 'pagination'),
      onPaginationChange,
    );

    watchEffect(() => {
      changeEventInfo.sorter = sorters.value;
      changeEventInfo.sorterStates = sortStates.value;

      changeEventInfo.filters = filters.value;
      changeEventInfo.filterStates = filterStates.value;
      changeEventInfo.pagination =
        props.pagination === false
          ? {}
          : getPaginationParam(mergedPagination.value, props.pagination);

      changeEventInfo.resetPagination = resetPagination;
    });

    // ============================= Data =============================
    const pageData = computed(() => {
      if (props.pagination === false || !mergedPagination.value.pageSize) {
        return mergedData.value;
      }

      const { current = 1, total, pageSize = DEFAULT_PAGE_SIZE } = mergedPagination.value;
      devWarning(current > 0, 'Table', '`current` should be positive number.');

      // Dynamic table data
      if (mergedData.value.length < total!) {
        if (mergedData.value.length > pageSize) {
          return mergedData.value.slice((current - 1) * pageSize, current * pageSize);
        }
        return mergedData.value;
      }

      return mergedData.value.slice((current - 1) * pageSize, current * pageSize);
    });

    watchEffect(
      () => {
        nextTick(() => {
          const { total, pageSize = DEFAULT_PAGE_SIZE } = mergedPagination.value;
          // Dynamic table data
          if (mergedData.value.length < total!) {
            if (mergedData.value.length > pageSize) {
              devWarning(
                false,
                'Table',
                '`dataSource` length is less than `pagination.total` but large than `pagination.pageSize`. Please make sure your config correct data with async mode.',
              );
            }
          }
        });
      },
      { flush: 'post' },
    );

    const expandIconColumnIndex = computed(() => {
      if (props.showExpandColumn === false) return -1;
      // Adjust expand icon index, no overwrite expandIconColumnIndex if set.
      if (expandType.value === 'nest' && props.expandIconColumnIndex === undefined) {
        return props.rowSelection ? 1 : 0;
      } else if (props.expandIconColumnIndex! > 0 && props.rowSelection) {
        return props.expandIconColumnIndex - 1;
      }
      return props.expandIconColumnIndex;
    });
    const rowSelection = ref();
    watch(
      () => props.rowSelection,
      () => {
        rowSelection.value = props.rowSelection ? { ...props.rowSelection } : props.rowSelection;
      },
      { deep: true, immediate: true },
    );
    // ========================== Selections ==========================
    const [transformSelectionColumns, selectedKeySet] = useSelection(rowSelection, {
      prefixCls,
      data: mergedData,
      pageData,
      getRowKey,
      getRecordByKey,
      expandType,
      childrenColumnName,
      locale: tableLocale,
      getPopupContainer: computed(() => props.getPopupContainer),
    });

    const internalRowClassName = (record: any, index: number, indent: number) => {
      let mergedRowClassName;
      const { rowClassName } = props;
      if (typeof rowClassName === 'function') {
        mergedRowClassName = classNames(rowClassName(record, index, indent));
      } else {
        mergedRowClassName = classNames(rowClassName);
      }

      return classNames(
        {
          [`${prefixCls.value}-row-selected`]: selectedKeySet.value.has(
            getRowKey.value(record, index),
          ),
        },
        mergedRowClassName,
      );
    };
    expose({
      selectedKeySet,
    });

    const indentSize = computed(() => {
      // Indent size
      return typeof props.indentSize === 'number' ? props.indentSize : 15;
    });

    const transformColumns = (innerColumns: ColumnsType<any>): ColumnsType<any> => {
      const res = transformTitleColumns(
        transformSelectionColumns(
          transformFilterColumns(transformSorterColumns(transformBasicColumns(innerColumns))),
        ),
      );
      return res;
    };

    return () => {
      const {
        expandIcon = slots.expandIcon || renderExpandIcon(tableLocale.value),
        pagination,
        loading,
        bordered,
      } = props;

      let topPaginationNode;
      let bottomPaginationNode;
      if (pagination !== false && mergedPagination.value?.total) {
        let paginationSize: TablePaginationConfig['size'];
        if (mergedPagination.value.size) {
          paginationSize = mergedPagination.value.size;
        } else {
          paginationSize =
            mergedSize.value === 'small' || mergedSize.value === 'middle' ? 'small' : undefined;
        }

        const renderPagination = (position: string) => (
          <Pagination
            {...mergedPagination.value}
            class={[
              `${prefixCls.value}-pagination ${prefixCls.value}-pagination-${position}`,
              mergedPagination.value.class,
            ]}
            size={paginationSize}
          />
        );
        const defaultPosition = direction.value === 'rtl' ? 'left' : 'right';
        const { position } = mergedPagination.value;
        if (position !== null && Array.isArray(position)) {
          const topPos = position.find(p => p.includes('top'));
          const bottomPos = position.find(p => p.includes('bottom'));
          const isDisable = position.every(p => `${p}` === 'none');
          if (!topPos && !bottomPos && !isDisable) {
            bottomPaginationNode = renderPagination(defaultPosition);
          }
          if (topPos) {
            topPaginationNode = renderPagination(topPos!.toLowerCase().replace('top', ''));
          }
          if (bottomPos) {
            bottomPaginationNode = renderPagination(bottomPos!.toLowerCase().replace('bottom', ''));
          }
        } else {
          bottomPaginationNode = renderPagination(defaultPosition);
        }
      }

      // >>>>>>>>> Spinning
      let spinProps: SpinProps | undefined;
      if (typeof loading === 'boolean') {
        spinProps = {
          spinning: loading,
        };
      } else if (typeof loading === 'object') {
        spinProps = {
          spinning: true,
          ...loading,
        };
      }

      const wrapperClassNames = classNames(
        `${prefixCls.value}-wrapper`,
        {
          [`${prefixCls.value}-wrapper-rtl`]: direction.value === 'rtl',
        },
        attrs.class,
        hashId.value,
      );
      const tableProps = omit(props, ['columns']);
      return wrapSSR(
        <div class={wrapperClassNames} style={attrs.style as CSSProperties}>
          <Spin spinning={false} {...spinProps}>
            {topPaginationNode}
            <RcTable
              {...attrs}
              {...tableProps}
              expandedRowKeys={props.expandedRowKeys as any}
              defaultExpandedRowKeys={props.defaultExpandedRowKeys as any}
              expandIconColumnIndex={expandIconColumnIndex.value}
              indentSize={indentSize.value}
              expandIcon={expandIcon}
              columns={mergedColumns.value}
              direction={direction.value}
              prefixCls={prefixCls.value}
              class={classNames({
                [`${prefixCls.value}-middle`]: mergedSize.value === 'middle',
                [`${prefixCls.value}-small`]: mergedSize.value === 'small',
                [`${prefixCls.value}-bordered`]: bordered,
                [`${prefixCls.value}-empty`]: rawData.value.length === 0,
              })}
              data={pageData.value}
              rowKey={getRowKey.value}
              rowClassName={internalRowClassName}
              // Internal
              internalHooks={INTERNAL_HOOKS}
              internalRefs={internalRefs}
              onUpdateInternalRefs={updateInternalRefs}
              transformColumns={transformColumns}
              transformCellText={transformCellText.value}
              v-slots={{
                ...slots,
                emptyText: () =>
                  slots.emptyText?.() || props.locale?.emptyText || renderEmpty('Table'),
              }}
            />
            {bottomPaginationNode}
          </Spin>
        </div>,
      );
    };
  },
});

const Table = defineComponent({
  name: 'ATable',
  inheritAttrs: false,
  props: initDefaultProps(tableProps(), {
    rowKey: 'key',
  }),
  slots: Object as CustomSlotsType<{
    emptyText?: any;
    expandIcon?: RenderExpandIconProps<any>;
    title?: any;
    footer?: any;
    summary?: any;
    expandedRowRender?: any;
    bodyCell?: {
      text: any;
      value: any;
      record: Record<string, any>;
      index: number;
      column: ColumnType;
    };
    headerCell?: {
      title: any;
      column: ColumnType;
    };
    customFilterIcon?: any;
    customFilterDropdown?: any;
    default: any;
  }>,
  setup(_props, { attrs, slots, expose }) {
    const table = ref();
    expose({
      table,
    });
    return () => {
      const props = attrs as TableProps;
      const columns = props.columns || convertChildrenToColumns(slots.default?.());
      return (
        <InteralTable
          ref={table}
          {...attrs}
          columns={columns || []}
          expandedRowRender={slots.expandedRowRender}
          contextSlots={{ ...slots }} // use new object, 否则slot热更新失效，原因需进一步探究
          v-slots={slots}
        />
      );
    };
  },
});

export default Table;<|MERGE_RESOLUTION|>--- conflicted
+++ resolved
@@ -47,7 +47,7 @@
 import type { ContextSlots } from './context';
 import useColumns from './hooks/useColumns';
 import { convertChildrenToColumns } from './util';
-<<<<<<< HEAD
+
 import {
   stringType,
   booleanType,
@@ -59,9 +59,7 @@
 
 // CSSINJS
 import useStyle from './style';
-=======
 import type { CustomSlotsType } from '../_util/type';
->>>>>>> 144bb2e6
 
 export type { ColumnsType, TablePaginationConfig };
 
@@ -172,7 +170,6 @@
           sorter: SorterResult | SorterResult[],
           extra: TableCurrentDataSource,
         ) => void
-<<<<<<< HEAD
       >(),
     onResizeColumn: functionType<(w: number, col: ColumnType) => void>(),
     rowSelection: objectType<TableRowSelection>(),
@@ -184,73 +181,22 @@
     >(),
     sortDirections: arrayType<SortOrder[]>(),
     showSorterTooltip: someType<boolean | TooltipProps>([Boolean, Object], true),
-    contextSlots: objectType<ContextSlots>(),
     transformCellText: functionType<TableProps['transformCellText']>(),
-=======
-      >,
-      default: undefined,
-    },
-    onResizeColumn: {
-      type: Function as PropType<(w: number, col: ColumnType) => void>,
-      default: undefined,
-    },
-    rowSelection: { type: Object as PropType<TableRowSelection>, default: undefined },
-    getPopupContainer: { type: Function as PropType<GetPopupContainer>, default: undefined },
-    scroll: {
-      type: Object as PropType<
-        RcTableProps['scroll'] & {
-          scrollToFirstRowOnChange?: boolean;
-        }
-      >,
-      default: undefined,
-    },
-    sortDirections: { type: Array as PropType<SortOrder[]>, default: undefined },
-    showSorterTooltip: {
-      type: [Boolean, Object] as PropType<boolean | TooltipProps>,
-      default: true,
-    },
-
-    transformCellText: {
-      type: Function as PropType<TableProps['transformCellText']>,
-    },
->>>>>>> 144bb2e6
   };
 };
 
 const InteralTable = defineComponent({
   name: 'InteralTable',
   inheritAttrs: false,
-<<<<<<< HEAD
-  props: initDefaultProps(tableProps(), {
-    rowKey: 'key',
-  }) as any,
-  // emits: ['expandedRowsChange', 'change', 'expand'],
-  slots: [
-    'emptyText',
-    'expandIcon',
-    'title',
-    'footer',
-    'summary',
-    'expandedRowRender',
-    'bodyCell',
-    'headerCell',
-    'customFilterIcon',
-    'customFilterDropdown',
-    'expandColumnTitle',
-  ],
-=======
   props: initDefaultProps(
     {
       ...tableProps(),
-      contextSlots: {
-        type: Object as PropType<ContextSlots>,
-      },
+      contextSlots: objectType<ContextSlots>(),
     },
     {
       rowKey: 'key',
     },
   ),
->>>>>>> 144bb2e6
   setup(props, { attrs, slots, expose, emit }) {
     devWarning(
       !(typeof props.rowKey === 'function' && props.rowKey.length > 1),

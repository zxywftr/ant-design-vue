import PropTypes from '../_util/vue-types';
import { getOptionProps, getComponentFromProp } from '../_util/props-util';
import VcSwitch from '../vc-switch';
import Wave from '../_util/wave';
import Icon from '../icon';
<<<<<<< HEAD
import { ConfigConsumerProps } from '../config-provider';
=======
import Base from '../base';
>>>>>>> c9f1c266

const Switch = {
  name: 'ASwitch',
  model: {
    prop: 'checked',
    event: 'change',
  },
  props: {
    prefixCls: PropTypes.string,
    // size=default and size=large are the same
    size: PropTypes.oneOf(['small', 'default', 'large']),
    disabled: PropTypes.bool,
    checkedChildren: PropTypes.any,
    unCheckedChildren: PropTypes.any,
    tabIndex: PropTypes.number,
    checked: PropTypes.bool,
    defaultChecked: PropTypes.bool,
    autoFocus: PropTypes.bool,
    loading: PropTypes.bool,
  },
  inject: {
    configProvider: { default: () => ({}) },
  },
  methods: {
    focus() {
      this.$refs.refSwitchNode.focus();
    },
    blur() {
      this.$refs.refSwitchNode.blur();
    },
  },

  render() {
    const { prefixCls: customizePrefixCls, size, loading, disabled, ...restProps } = getOptionProps(
      this,
    );
    const getPrefixCls = this.configProvider.getPrefixCls || ConfigConsumerProps.getPrefixCls;
    const prefixCls = getPrefixCls('switch', customizePrefixCls);

    const classes = {
      [`${prefixCls}-small`]: size === 'small',
      [`${prefixCls}-loading`]: loading,
    };
    const loadingIcon = loading ? (
      <Icon type="loading" class={`${prefixCls}-loading-icon`} />
    ) : null;
    const switchProps = {
      props: {
        ...restProps,
        prefixCls,
        loadingIcon,
        checkedChildren: getComponentFromProp(this, 'checkedChildren'),
        unCheckedChildren: getComponentFromProp(this, 'unCheckedChildren'),
        disabled: disabled || loading,
      },
      on: this.$listeners,
      class: classes,
      ref: 'refSwitchNode',
    };
    return (
      <Wave insertExtraNode>
        <VcSwitch {...switchProps} />
      </Wave>
    );
  },
};

/* istanbul ignore next */
Switch.install = function(Vue) {
  Vue.use(Base);
  Vue.component(Switch.name, Switch);
};

export default Switch;<|MERGE_RESOLUTION|>--- conflicted
+++ resolved
@@ -3,11 +3,8 @@
 import VcSwitch from '../vc-switch';
 import Wave from '../_util/wave';
 import Icon from '../icon';
-<<<<<<< HEAD
 import { ConfigConsumerProps } from '../config-provider';
-=======
 import Base from '../base';
->>>>>>> c9f1c266
 
 const Switch = {
   name: 'ASwitch',

--- conflicted
+++ resolved
@@ -51,17 +51,10 @@
   fileList.value = newFileList;
 };
 
-<<<<<<< HEAD
 const beforeUpload: UploadProps['beforeUpload'] = file => {
-  fileList.value = [...fileList.value, file];
+  fileList.value = [...(fileList.value || []), file];
   return false;
 };
-=======
-    const beforeUpload: UploadProps['beforeUpload'] = file => {
-      fileList.value = [...(fileList.value || []), file];
-      return false;
-    };
->>>>>>> a0e94978
 
 const handleUpload = () => {
   const formData = new FormData();

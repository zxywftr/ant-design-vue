--- conflicted
+++ resolved
@@ -26,7 +26,6 @@
     @click="handleClick"
   ></a-menu>
 </template>
-<<<<<<< HEAD
 <script lang="ts" setup>
 import { reactive, ref, watch, VueElement, h } from 'vue';
 import { MailOutlined, AppstoreOutlined, SettingOutlined } from '@ant-design/icons-vue';
@@ -78,39 +77,8 @@
 const handleClick: MenuProps['onClick'] = e => {
   console.log('click', e);
 };
-=======
-<script lang="ts">
-import { defineComponent, ref, watch } from 'vue';
-import { MailOutlined, QqOutlined, AppstoreOutlined, SettingOutlined } from '@ant-design/icons-vue';
-import type { MenuProps } from 'ant-design-vue';
-export default defineComponent({
-  components: {
-    MailOutlined,
-    QqOutlined,
-    AppstoreOutlined,
-    SettingOutlined,
-  },
-  setup() {
-    const selectedKeys = ref<string[]>(['1']);
-    const openKeys = ref<string[]>(['sub1']);
-    const handleClick: MenuProps['onClick'] = e => {
-      console.log('click', e);
-    };
-    const titleClick = (e: Event) => {
-      console.log('titleClick', e);
-    };
-    watch(openKeys, val => {
-      console.log('openKeys', val);
-    });
-    return {
-      selectedKeys,
-      openKeys,
->>>>>>> 045193e7
 
-watch(
-  () => openKeys,
-  val => {
-    console.log('openKeys', val);
-  },
-);
+watch(openKeys, val => {
+  console.log('openKeys', val);
+});
 </script>
import omit from 'omit.js';
import VcMenu, { Divider, ItemGroup, SubMenu } from '../vc-menu';
import PropTypes from '../_util/vue-types';
import animation from '../_util/openAnimation';
import warning from '../_util/warning';
import Item from './MenuItem';
import { hasProp } from '../_util/props-util';
import BaseMixin from '../_util/BaseMixin';
import commonPropsType from '../vc-menu/commonPropsType';
<<<<<<< HEAD
import { ConfigConsumerProps } from '../config-provider';
=======
import Base from '../base';
>>>>>>> c9f1c266

export const MenuMode = PropTypes.oneOf([
  'vertical',
  'vertical-left',
  'vertical-right',
  'horizontal',
  'inline',
]);

export const menuProps = {
  ...commonPropsType,
  theme: PropTypes.oneOf(['light', 'dark']).def('light'),
  mode: MenuMode.def('vertical'),
  selectable: PropTypes.bool,
  selectedKeys: PropTypes.arrayOf(PropTypes.oneOfType([PropTypes.string, PropTypes.number])),
  defaultSelectedKeys: PropTypes.array,
  openKeys: PropTypes.array,
  defaultOpenKeys: PropTypes.array,
  openAnimation: PropTypes.oneOfType([PropTypes.string, PropTypes.object]),
  openTransitionName: PropTypes.string,
  prefixCls: PropTypes.string,
  multiple: PropTypes.bool,
  inlineIndent: PropTypes.number.def(24),
  inlineCollapsed: PropTypes.bool,
  isRootMenu: PropTypes.bool.def(true),
  focusable: PropTypes.bool.def(false),
};

const Menu = {
  name: 'AMenu',
  props: menuProps,
  Divider: { ...Divider, name: 'AMenuDivider' },
  Item: { ...Item, name: 'AMenuItem' },
  SubMenu: { ...SubMenu, name: 'ASubMenu' },
  ItemGroup: { ...ItemGroup, name: 'AMenuItemGroup' },
  provide() {
    return {
      getInlineCollapsed: this.getInlineCollapsed,
    };
  },
  mixins: [BaseMixin],
  inject: {
    layoutSiderContext: { default: () => ({}) },
    configProvider: { default: () => ({}) },
  },
  model: {
    prop: 'selectedKeys',
    event: 'selectChange',
  },
  created() {
    this.preProps = { ...this.$props };
  },
  updated() {
    this.propsUpdating = false;
  },
  watch: {
    mode(val, oldVal) {
      if (oldVal === 'inline' && val !== 'inline') {
        this.switchingModeFromInline = true;
      }
    },
    openKeys(val) {
      this.setState({ sOpenKeys: val });
    },
    inlineCollapsed(val) {
      this.collapsedChange(val);
    },
    'layoutSiderContext.sCollapsed': function(val) {
      this.collapsedChange(val);
    },
  },
  data() {
    const props = this.$props;
    warning(
      !(hasProp(this, 'inlineCollapsed') && props.mode !== 'inline'),
      "`inlineCollapsed` should only be used when Menu's `mode` is inline.",
    );
    this.switchingModeFromInline = false;
    this.leaveAnimationExecutedWhenInlineCollapsed = false;
    this.inlineOpenKeys = [];
    let sOpenKeys;

    if (hasProp(this, 'openKeys')) {
      sOpenKeys = props.openKeys;
    } else if (hasProp(this, 'defaultOpenKeys')) {
      sOpenKeys = props.defaultOpenKeys;
    }
    return {
      sOpenKeys,
    };
  },
  methods: {
    collapsedChange(val) {
      if (this.propsUpdating) {
        return;
      }
      this.propsUpdating = true;
      if (!hasProp(this, 'openKeys')) {
        if (val) {
          this.switchingModeFromInline = true;
          this.inlineOpenKeys = this.sOpenKeys;
          this.setState({ sOpenKeys: [] });
        } else {
          this.setState({ sOpenKeys: this.inlineOpenKeys });
          this.inlineOpenKeys = [];
        }
      } else if (val) {
        // 缩起时，openKeys置为空的动画会闪动，react可以通过是否传递openKeys避免闪动，vue不是很方便动态传递openKeys
        this.switchingModeFromInline = true;
      }
    },
    restoreModeVerticalFromInline() {
      if (this.switchingModeFromInline) {
        this.switchingModeFromInline = false;
        this.$forceUpdate();
      }
    },
    // Restore vertical mode when menu is collapsed responsively when mounted
    // https://github.com/ant-design/ant-design/issues/13104
    // TODO: not a perfect solution, looking a new way to avoid setting switchingModeFromInline in this situation
    handleMouseEnter(e) {
      this.restoreModeVerticalFromInline();
      this.$emit('mouseenter', e);
    },
    handleTransitionEnd(e) {
      // when inlineCollapsed menu width animation finished
      // https://github.com/ant-design/ant-design/issues/12864
      const widthCollapsed = e.propertyName === 'width' && e.target === e.currentTarget;
      // Fix for <Menu style={{ width: '100%' }} />, the width transition won't trigger when menu is collapsed
      // https://github.com/ant-design/ant-design-pro/issues/2783
      const iconScaled =
        e.propertyName === 'font-size' && e.target.className.indexOf('anticon') >= 0;
      if (widthCollapsed || iconScaled) {
        this.restoreModeVerticalFromInline();
      }
    },
    handleClick(e) {
      this.handleOpenChange([]);
      this.$emit('click', e);
    },
    handleSelect(info) {
      this.$emit('select', info);
      this.$emit('selectChange', info.selectedKeys);
    },
    handleDeselect(info) {
      this.$emit('deselect', info);
      this.$emit('selectChange', info.selectedKeys);
    },
    handleOpenChange(openKeys) {
      this.setOpenKeys(openKeys);
      this.$emit('openChange', openKeys);
      this.$emit('update:openKeys', openKeys);
    },
    setOpenKeys(openKeys) {
      if (!hasProp(this, 'openKeys')) {
        this.setState({ sOpenKeys: openKeys });
      }
    },
    getRealMenuMode() {
      const inlineCollapsed = this.getInlineCollapsed();
      if (this.switchingModeFromInline && inlineCollapsed) {
        return 'inline';
      }
      const { mode } = this.$props;
      return inlineCollapsed ? 'vertical' : mode;
    },
    getInlineCollapsed() {
      const { inlineCollapsed } = this.$props;
      if (this.layoutSiderContext.sCollapsed !== undefined) {
        return this.layoutSiderContext.sCollapsed;
      }
      return inlineCollapsed;
    },
    getMenuOpenAnimation(menuMode) {
      const { openAnimation, openTransitionName } = this.$props;
      let menuOpenAnimation = openAnimation || openTransitionName;
      if (openAnimation === undefined && openTransitionName === undefined) {
        if (menuMode === 'horizontal') {
          menuOpenAnimation = 'slide-up';
        } else if (menuMode === 'inline') {
          menuOpenAnimation = { on: animation };
        } else {
          // When mode switch from inline
          // submenu should hide without animation
          if (this.switchingModeFromInline) {
            menuOpenAnimation = '';
            this.switchingModeFromInline = false;
          } else {
            menuOpenAnimation = 'zoom-big';
          }
        }
      }
      return menuOpenAnimation;
    },
  },
  render() {
    const { layoutSiderContext, $slots, $listeners } = this;
    const { collapsedWidth } = layoutSiderContext;
    const { getPopupContainer: getContextPopupContainer } = this.configProvider;
    const { prefixCls: customizePrefixCls, theme, getPopupContainer } = this.$props;
    const getPrefixCls = this.configProvider.getPrefixCls || ConfigConsumerProps.getPrefixCls;
    const prefixCls = getPrefixCls('menu', customizePrefixCls);
    const menuMode = this.getRealMenuMode();
    const menuOpenAnimation = this.getMenuOpenAnimation(menuMode);

    const menuClassName = {
      [`${prefixCls}-${theme}`]: true,
      [`${prefixCls}-inline-collapsed`]: this.getInlineCollapsed(),
    };

    const menuProps = {
      props: {
        ...omit(this.$props, ['inlineCollapsed']),
        getPopupContainer: getPopupContainer || getContextPopupContainer,
        openKeys: this.sOpenKeys,
        mode: menuMode,
        prefixCls,
      },
      on: {
        ...$listeners,
        select: this.handleSelect,
        deselect: this.handleDeselect,
        openChange: this.handleOpenChange,
        onMouseenter: this.handleMouseEnter,
      },
      nativeOn: {
        transitionend: this.handleTransitionEnd,
      },
    };
    if (!hasProp(this, 'selectedKeys')) {
      delete menuProps.props.selectedKeys;
    }

    if (menuMode !== 'inline') {
      // closing vertical popup submenu after click it
      menuProps.on.click = this.handleClick;
      menuProps.props.openTransitionName = menuOpenAnimation;
    } else {
      menuProps.on.click = e => {
        this.$emit('click', e);
      };
      menuProps.props.openAnimation = menuOpenAnimation;
    }

    // https://github.com/ant-design/ant-design/issues/8587
    if (
      this.getInlineCollapsed() &&
      (collapsedWidth === 0 || collapsedWidth === '0' || collapsedWidth === '0px')
    ) {
      return null;
    }

    return (
      <VcMenu {...menuProps} class={menuClassName}>
        {$slots.default}
      </VcMenu>
    );
  },
};

/* istanbul ignore next */
Menu.install = function(Vue) {
  Vue.use(Base);
  Vue.component(Menu.name, Menu);
  Vue.component(Menu.Item.name, Menu.Item);
  Vue.component(Menu.SubMenu.name, Menu.SubMenu);
  Vue.component(Menu.Divider.name, Menu.Divider);
  Vue.component(Menu.ItemGroup.name, Menu.ItemGroup);
};
export default Menu;<|MERGE_RESOLUTION|>--- conflicted
+++ resolved
@@ -7,11 +7,8 @@
 import { hasProp } from '../_util/props-util';
 import BaseMixin from '../_util/BaseMixin';
 import commonPropsType from '../vc-menu/commonPropsType';
-<<<<<<< HEAD
 import { ConfigConsumerProps } from '../config-provider';
-=======
 import Base from '../base';
->>>>>>> c9f1c266
 
 export const MenuMode = PropTypes.oneOf([
   'vertical',

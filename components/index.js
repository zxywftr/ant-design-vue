export { default as Button } from './button'

export { default as Checkbox } from './checkbox'

export { default as Icon } from './icon'

export { default as Radio } from './radio'

export { default as Grid } from './grid'

export { default as Rate } from './rate'

export { default as ToolTip } from './tooltip'

<<<<<<< HEAD
export { default as Pagination } from './pagination'
=======
export { default as Row } from './grid/row'

export { default as Col } from './grid/col'
>>>>>>> f2ea0ccc
<|MERGE_RESOLUTION|>--- conflicted
+++ resolved
@@ -12,10 +12,8 @@
 
 export { default as ToolTip } from './tooltip'
 
-<<<<<<< HEAD
 export { default as Pagination } from './pagination'
-=======
+
 export { default as Row } from './grid/row'
 
-export { default as Col } from './grid/col'
->>>>>>> f2ea0ccc
+export { default as Col } from './grid/col'
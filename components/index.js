import './button/style'
import './checkbox/style'
import './icon/style'
import './radio/style'
import './grid/style'
<<<<<<< HEAD
import './tooltip/style'
=======
import './rate/style'
>>>>>>> 373ab8ba

export { default as Button } from './button'

export { default as Checkbox } from './checkbox'

export { default as Icon } from './icon'

export { default as Radio } from './radio'

export { default as Grid } from './grid'

<<<<<<< HEAD
export { default as ToolTip } from './tooltip'
=======
export { default as Rate } from './rate'
>>>>>>> 373ab8ba
<|MERGE_RESOLUTION|>--- conflicted
+++ resolved
@@ -3,11 +3,8 @@
 import './icon/style'
 import './radio/style'
 import './grid/style'
-<<<<<<< HEAD
 import './tooltip/style'
-=======
 import './rate/style'
->>>>>>> 373ab8ba
 
 export { default as Button } from './button'
 
@@ -19,8 +16,6 @@
 
 export { default as Grid } from './grid'
 
-<<<<<<< HEAD
-export { default as ToolTip } from './tooltip'
-=======
 export { default as Rate } from './rate'
->>>>>>> 373ab8ba
+
+export { default as ToolTip } from './tooltip'
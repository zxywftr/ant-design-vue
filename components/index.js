--- conflicted
+++ resolved
@@ -1,14 +1,3 @@
-<<<<<<< HEAD
-=======
-import './button/style'
-import './checkbox/style'
-import './icon/style'
-import './radio/style'
-import './grid/style'
-import './tooltip/style'
-import './rate/style'
-
->>>>>>> 65b36f3b
 export { default as Button } from './button'
 
 export { default as Checkbox } from './checkbox'

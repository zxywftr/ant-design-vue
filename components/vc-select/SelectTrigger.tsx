import Trigger from '../vc-trigger';
import PropTypes from '../_util/vue-types';
import { getSlot } from '../_util/props-util';
import classNames from '../_util/classNames';
import createRef from '../_util/createRef';
import type { CSSProperties, VNodeChild } from 'vue';
import { defineComponent } from 'vue';
import type { RenderDOMFunc } from './interface';
import type { DropdownRender } from './interface/generator';

const getBuiltInPlacements = (dropdownMatchSelectWidth: number | boolean) => {
  // Enable horizontal overflow auto-adjustment when a custom dropdown width is provided
  const adjustX = typeof dropdownMatchSelectWidth !== 'number' ? 0 : 1;

  return {
    bottomLeft: {
      points: ['tl', 'bl'],
      offset: [0, 4],
      overflow: {
        adjustX,
        adjustY: 1,
      },
    },
    bottomRight: {
      points: ['tr', 'br'],
      offset: [0, 4],
      overflow: {
        adjustX,
        adjustY: 1,
      },
    },
    topLeft: {
      points: ['bl', 'tl'],
      offset: [0, -4],
      overflow: {
        adjustX,
        adjustY: 1,
      },
    },
    topRight: {
      points: ['br', 'tr'],
      offset: [0, -4],
      overflow: {
        adjustX,
        adjustY: 1,
      },
    },
  };
};
export interface SelectTriggerProps {
  prefixCls: string;
  disabled: boolean;
  visible: boolean;
  popupElement: VNodeChild | JSX.Element;
  animation?: string;
  transitionName?: string;
  containerWidth: number;
  dropdownStyle: CSSProperties;
  dropdownClassName: string;
  direction: string;
  dropdownMatchSelectWidth?: boolean | number;
  dropdownRender?: DropdownRender;
  getPopupContainer?: RenderDOMFunc;
  dropdownAlign: object;
  empty: boolean;
  getTriggerDOMNode: () => any;
}

const SelectTrigger = defineComponent<SelectTriggerProps, { popupRef: any }>({
  name: 'SelectTrigger',
  inheritAttrs: false,
  created() {
    this.popupRef = createRef();
  },

  methods: {
    getPopupElement() {
      return this.popupRef.current;
    },
  },

  render() {
    const { empty = false, ...props } = { ...this.$props, ...this.$attrs };
    const {
      visible,
      dropdownAlign,
      prefixCls,
      popupElement,
      dropdownClassName,
      dropdownStyle,
      dropdownMatchSelectWidth,
      containerWidth,
      dropdownRender,
      animation,
      transitionName,
      direction,
      getPopupContainer,
      getTriggerDOMNode,
    } = props as SelectTriggerProps;
    const dropdownPrefixCls = `${prefixCls}-dropdown`;

    let popupNode = popupElement;
    if (dropdownRender) {
      popupNode = dropdownRender({ menuNode: popupElement, props });
    }

    const builtInPlacements = getBuiltInPlacements(dropdownMatchSelectWidth);

    const mergedTransitionName = animation ? `${dropdownPrefixCls}-${animation}` : transitionName;

    const popupStyle = { minWidth: `${containerWidth}px`, ...dropdownStyle };

    if (typeof dropdownMatchSelectWidth === 'number') {
      popupStyle.width = `${dropdownMatchSelectWidth}px`;
    } else if (dropdownMatchSelectWidth) {
      popupStyle.width = `${containerWidth}px`;
    }
    return (
      <Trigger
        {...props}
        showAction={[]}
        hideAction={[]}
        popupPlacement={direction === 'rtl' ? 'bottomRight' : 'bottomLeft'}
        builtinPlacements={builtInPlacements}
        prefixCls={dropdownPrefixCls}
        popupTransitionName={mergedTransitionName}
        popup={<div ref={this.popupRef}>{popupNode}</div>}
        popupAlign={dropdownAlign}
        popupVisible={visible}
        getPopupContainer={getPopupContainer}
        popupClassName={classNames(dropdownClassName, {
          [`${dropdownPrefixCls}-empty`]: empty,
        })}
        popupStyle={popupStyle}
<<<<<<< HEAD
        // destroyPopupOnHide
        // getTriggerDOMNode={getTriggerDOMNode}
=======
        getTriggerDOMNode={getTriggerDOMNode}
>>>>>>> f623c3fc
      >
        {getSlot(this)[0]}
      </Trigger>
    );
  },
});

SelectTrigger.props = {
  dropdownAlign: PropTypes.object,
  visible: PropTypes.looseBool,
  disabled: PropTypes.looseBool,
  dropdownClassName: PropTypes.string,
  dropdownStyle: PropTypes.object,
  empty: PropTypes.looseBool,
  prefixCls: PropTypes.string,
  popupClassName: PropTypes.string,
  animation: PropTypes.string,
  transitionName: PropTypes.string,
  getPopupContainer: PropTypes.func,
  dropdownRender: PropTypes.func,
  containerWidth: PropTypes.number,
  dropdownMatchSelectWidth: PropTypes.oneOfType([Number, Boolean]).def(true),
  popupElement: PropTypes.any,
  direction: PropTypes.string,
  getTriggerDOMNode: PropTypes.func,
};

export default SelectTrigger;<|MERGE_RESOLUTION|>--- conflicted
+++ resolved
@@ -132,12 +132,7 @@
           [`${dropdownPrefixCls}-empty`]: empty,
         })}
         popupStyle={popupStyle}
-<<<<<<< HEAD
-        // destroyPopupOnHide
-        // getTriggerDOMNode={getTriggerDOMNode}
-=======
         getTriggerDOMNode={getTriggerDOMNode}
->>>>>>> f623c3fc
       >
         {getSlot(this)[0]}
       </Trigger>

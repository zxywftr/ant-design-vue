--- conflicted
+++ resolved
@@ -16,18 +16,15 @@
 } from './interface';
 import type { RawValueType, FlattenOptionsType } from './interface/generator';
 import useMemo from '../_util/hooks/useMemo';
-<<<<<<< HEAD
 
 export interface RefOptionListProps {
   onKeydown: (e?: KeyboardEvent) => void;
   onKeyup: (e?: KeyboardEvent) => void;
   scrollTo?: (index: number) => void;
 }
+
+import type { EventHandler } from '../_util/EventInterface';
 export interface OptionListProps<OptionType extends object> {
-=======
-import type { EventHandler } from '../_util/EventInterface';
-export interface OptionListProps {
->>>>>>> 5c2eeb7d
   prefixCls: string;
   id: string;
   options: OptionType[];

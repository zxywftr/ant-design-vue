--- conflicted
+++ resolved
@@ -1,8 +1,8 @@
 import Vue from 'vue';
 import PropTypes from '../_util/vue-types';
-<<<<<<< HEAD
 import { filterEmpty, getComponentFromProp } from '../_util/props-util';
 import defaultRenderEmpty from './renderEmpty';
+import Base from '../base';
 
 function getWatch(keys = []) {
   const watch = {};
@@ -13,9 +13,7 @@
   });
   return watch;
 }
-=======
-import Base from '../base';
->>>>>>> c9f1c266
+
 
 const ConfigProvider = {
   name: 'AConfigProvider',

--- conflicted
+++ resolved
@@ -95,16 +95,9 @@
           >
             <Upload
               {...uploaderProps1}
-<<<<<<< HEAD
               id="test"
               component="div"
               style={{ display: 'inline-block' }}
-=======
-              component="div"
-              style={{
-                display: 'inline-block',
-              }}
->>>>>>> d0cf9fd5
             >
               <a>开始上传2</a>
             </Upload>

--- conflicted
+++ resolved
@@ -10,7 +10,6 @@
 
 ---
 
-<<<<<<< HEAD
 ## 1.14.0-beta.0
 
 `2019-09-23`
@@ -79,7 +78,7 @@
 - 🐞 修复嵌套的 TimeLine 最后一条线丢失的问题。
 - 🐞 修复 Spin 组件初始设置 `delay` 属性后不显示的问题。
 - 🐞 修复水波纹在 Edge 下的样式问题。
-=======
+
 ## 1.3.17
 `2019-09-29`
 - 🌟 `Form` 新增 `selfUpdate` 属性，用于提升表单性能 [#1049](https://github.com/vueComponent/ant-design-vue/issues/1049)
@@ -91,7 +90,6 @@
 - 🐞 修复 `TimePicker` 输入时报错的问题 [#1176](https://github.com/vueComponent/ant-design-vue/issues/1176)
 - 🐞 修复 `Tooltip` 组件的 `defaultVisible` 属性失效问题 [#1232](https://github.com/vueComponent/ant-design-vue/issues/1232)
 - 🐞 修复 `Comment` `ConfigProvider` TypeScript 类型定义问题。
->>>>>>> 0fb52376
 
 ## 1.3.16
 

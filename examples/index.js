<<<<<<< HEAD
=======
import Vue from 'vue'
import Checkbox from './checkbox.vue'
import Button from './button.vue'
import Radio from './radio.vue'
import Grid from './grid.vue'
import ToolTip from './tooltip.vue'
// import Dialog from './dialog.vue'
import Rate from './rate.vue'
>>>>>>> 65b36f3b
import './index.less'
import Vue from 'vue'
import VueMarkdown from 'vue-markdown'
import VueRouter from 'vue-router'
import routes from './routes'
Vue.use(VueRouter)

const router = new VueRouter({
  mode: 'history',
  routes,
})
Vue.component('vue-markdown', VueMarkdown)
new Vue({
  el: '#app',
<<<<<<< HEAD
  router,
=======
  template: `
    <div>
      <Grid />
      <ToolTip />
      <Checkbox />
      <AntButton />
      <Radio />
      <Rate />
    </div>
    `,
  components: {
    AntButton: Button,
    // AntDialog: Dialog,
    Checkbox,
    Grid,
    Radio,
    ToolTip,
    Rate,
  },
>>>>>>> 65b36f3b
})<|MERGE_RESOLUTION|>--- conflicted
+++ resolved
@@ -1,17 +1,5 @@
-<<<<<<< HEAD
-=======
-import Vue from 'vue'
-import Checkbox from './checkbox.vue'
-import Button from './button.vue'
-import Radio from './radio.vue'
-import Grid from './grid.vue'
-import ToolTip from './tooltip.vue'
-// import Dialog from './dialog.vue'
-import Rate from './rate.vue'
->>>>>>> 65b36f3b
 import './index.less'
 import Vue from 'vue'
-import VueMarkdown from 'vue-markdown'
 import VueRouter from 'vue-router'
 import routes from './routes'
 Vue.use(VueRouter)
@@ -20,30 +8,7 @@
   mode: 'history',
   routes,
 })
-Vue.component('vue-markdown', VueMarkdown)
 new Vue({
   el: '#app',
-<<<<<<< HEAD
   router,
-=======
-  template: `
-    <div>
-      <Grid />
-      <ToolTip />
-      <Checkbox />
-      <AntButton />
-      <Radio />
-      <Rate />
-    </div>
-    `,
-  components: {
-    AntButton: Button,
-    // AntDialog: Dialog,
-    Checkbox,
-    Grid,
-    Radio,
-    ToolTip,
-    Rate,
-  },
->>>>>>> 65b36f3b
 })
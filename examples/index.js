--- conflicted
+++ resolved
@@ -31,11 +31,8 @@
   Tree,
   TreeSelect,
   Transfer,
-<<<<<<< HEAD
   Slider,
-=======
   Carousel,
->>>>>>> 0faded16
   notification,
   message,
 } from 'ant-design-vue';
@@ -84,9 +81,6 @@
   .use(Tree)
   .use(TreeSelect)
   .use(Transfer)
-<<<<<<< HEAD
   .use(Slider)
-=======
   .use(Carousel)
->>>>>>> 0faded16
   .mount('#app');
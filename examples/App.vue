<template>
<<<<<<< HEAD
  <a-space direction="vertical" style="width: 100%">
    <a-tree-select
      v-model:value="value"
      show-search
      style="width: 100%"
      :dropdown-style="{ maxHeight: '400px', overflow: 'auto' }"
      placeholder="Please select"
      allow-clear
      tree-default-expand-all
      :tree-data="treeData"
    >
      <template #suffixIcon><SmileOutlined /></template>
    </a-tree-select>

    <a-tree-select
      v-model:value="value1"
      show-search
      style="width: 100%"
      :dropdown-style="{ maxHeight: '400px', overflow: 'auto' }"
      placeholder="Please select"
      allow-clear
      multiple
      show-arrow
      tree-default-expand-all
      :tree-data="treeData"
    >
      <template #suffixIcon><SmileOutlined /></template>
    </a-tree-select>
  </a-space>
</template>
<script lang="ts">
import { SmileOutlined } from '@ant-design/icons-vue';
import { TreeSelectProps } from 'ant-design-vue';
import { defineComponent, ref, watch } from 'vue';

export default defineComponent({
  components: {
    SmileOutlined,
  },
  setup() {
    const value = ref<string[]>([]);
    const value1 = ref<string[]>([]);
    const treeData = ref<TreeSelectProps['treeData']>([
      {
        title: 'parent 1',
        value: 'parent 1',
        children: [
          {
            title: 'parent 1-0',
            value: 'parent 1-0',
            children: [
              {
                title: 'my leaf',
                value: 'leaf1',
              },
              {
                title: 'your leaf',
                value: 'leaf2',
              },
            ],
          },
          {
            title: 'parent 1-1',
            value: 'parent 1-1',
          },
        ],
      },
    ]);
    watch(value, () => {
      console.log('select', value.value);
    });

    return {
      value,
      value1,
      treeData,
=======
  <a-radio-group v-model:value="size">
    <a-radio-button value="large">Large</a-radio-button>
    <a-radio-button value="default">Default</a-radio-button>
    <a-radio-button value="small">Small</a-radio-button>
  </a-radio-group>
  <br />
  <br />
  <a-space direction="vertical">
    <a-select
      v-model:value="value1"
      :size="size"
      style="width: 200px"
      :options="options"
    ></a-select>
    <!-- <a-select
      v-model:value="value2"
      :options="options"
      mode="multiple"
      :size="size"
      placeholder="Please select"
      style="width: 200px"
      @popupScroll="popupScroll"
    >
    </a-select>
    <a-select
      v-model:value="value3"
      :options="options"
      mode="tags"
      :size="size"
      placeholder="Please select"
      style="width: 200px"
    >
    </a-select> -->
  </a-space>
</template>
<script>
import demo from '../v2-doc/src/docs/calendar/demo/index.vue';
// import Affix from '../components/affix';
import { defineComponent, ref } from 'vue';
export default defineComponent({
  setup() {
    const popupScroll = () => {
      console.log('popupScroll');
    };

    return {
      popupScroll,
      size: ref('default'),
      value1: ref('t20'),
      value2: ref(['a1', 'b2']),
      value3: ref(['a1', 'b2']),
      options: [...Array(25)].map((_, i) => ({ value: (i + 10).toString(36) + (i + 1) })),
>>>>>>> 6f8a1398
    };
  },
});
</script>
<style>
.ant-select-dropdown {
  /* top: 140px !important;
  left: 50px !important; */
}
</style><|MERGE_RESOLUTION|>--- conflicted
+++ resolved
@@ -1,5 +1,4 @@
 <template>
-<<<<<<< HEAD
   <a-space direction="vertical" style="width: 100%">
     <a-tree-select
       v-model:value="value"
@@ -76,60 +75,6 @@
       value,
       value1,
       treeData,
-=======
-  <a-radio-group v-model:value="size">
-    <a-radio-button value="large">Large</a-radio-button>
-    <a-radio-button value="default">Default</a-radio-button>
-    <a-radio-button value="small">Small</a-radio-button>
-  </a-radio-group>
-  <br />
-  <br />
-  <a-space direction="vertical">
-    <a-select
-      v-model:value="value1"
-      :size="size"
-      style="width: 200px"
-      :options="options"
-    ></a-select>
-    <!-- <a-select
-      v-model:value="value2"
-      :options="options"
-      mode="multiple"
-      :size="size"
-      placeholder="Please select"
-      style="width: 200px"
-      @popupScroll="popupScroll"
-    >
-    </a-select>
-    <a-select
-      v-model:value="value3"
-      :options="options"
-      mode="tags"
-      :size="size"
-      placeholder="Please select"
-      style="width: 200px"
-    >
-    </a-select> -->
-  </a-space>
-</template>
-<script>
-import demo from '../v2-doc/src/docs/calendar/demo/index.vue';
-// import Affix from '../components/affix';
-import { defineComponent, ref } from 'vue';
-export default defineComponent({
-  setup() {
-    const popupScroll = () => {
-      console.log('popupScroll');
-    };
-
-    return {
-      popupScroll,
-      size: ref('default'),
-      value1: ref('t20'),
-      value2: ref(['a1', 'b2']),
-      value3: ref(['a1', 'b2']),
-      options: [...Array(25)].map((_, i) => ({ value: (i + 10).toString(36) + (i + 1) })),
->>>>>>> 6f8a1398
     };
   },
 });

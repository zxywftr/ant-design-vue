// This config is for building dist files
const chalk = require('chalk');
const RemovePlugin = require('remove-files-webpack-plugin');
const { BundleAnalyzerPlugin } = require('webpack-bundle-analyzer');
const { ESBuildMinifyPlugin } = require('esbuild-loader');
const DuplicatePackageCheckerPlugin = require('duplicate-package-checker-webpack-plugin');
const getWebpackConfig = require('./antd-tools/getWebpackConfig');
const darkVars = require('./scripts/dark-vars');
const compactVars = require('./scripts/compact-vars');
function injectLessVariables(config, variables) {
  (Array.isArray(config) ? config : [config]).forEach(conf => {
    conf.module.rules.forEach(rule => {
      // filter less rule
      if (rule.test instanceof RegExp && rule.test.test('.less')) {
        const lessRule = rule.use[rule.use.length - 1];
        if (lessRule.options.lessOptions) {
          lessRule.options.lessOptions.modifyVars = {
            ...lessRule.options.lessOptions.modifyVars,
            ...variables,
          };
        } else {
          lessRule.options.modifyVars = {
            ...lessRule.options.modifyVars,
            ...variables,
          };
        }
      }
    });
  });

  return config;
}

function addLocales(webpackConfig) {
  let packageName = 'antd-with-locales';
  if (webpackConfig.entry['antd.min']) {
    packageName += '.min';
  }
  webpackConfig.entry[packageName] = './index-with-locales.js';
  webpackConfig.output.filename = '[name].js';
}

function externalDayjs(config) {
<<<<<<< HEAD
  config.externals.dayjs = {
    root: 'dayjs',
    commonjs2: 'dayjs',
    commonjs: 'dayjs',
    amd: 'dayjs',
    module: 'dayjs',
  };
=======
  config.externals.push({
    dayjs: {
      root: 'dayjs',
      commonjs2: 'dayjs',
      commonjs: 'dayjs',
      amd: 'dayjs',
    },
  });
  config.externals.push(function ({ _context, request }, callback) {
    if (/^dayjs\/plugin\//.test(request)) {
      const name = request.replaceAll('/', '_');
      return callback(null, {
        root: name,
        commonjs2: name,
        commonjs: name,
        amd: name,
      });
    }
    callback();
  });
>>>>>>> 333c48c6
}

function injectWarningCondition(config) {
  config.module.rules.forEach(rule => {
    // Remove devWarning if needed
    if (rule.test.test('test.tsx')) {
      rule.use = [
        ...rule.use,
        {
          loader: 'string-replace-loader',
          options: {
            search: 'devWarning(',
            replace: "if (process.env.NODE_ENV !== 'production') devWarning(",
          },
        },
      ];
    }
  });
}

function processWebpackThemeConfig(themeConfig, theme, vars) {
  themeConfig.forEach(config => {
    externalDayjs(config);

    // rename default entry to ${theme} entry
    Object.keys(config.entry).forEach(entryName => {
      const originPath = config.entry[entryName];
      let replacedPath = [...originPath];

      // We will replace `./index` to `./index-style-only` since theme dist only use style file
      if (originPath.length === 1 && originPath[0] === './index') {
        replacedPath = ['./index-style-only'];
      } else {
        // eslint-disable-next-line no-console
        console.log(chalk.red('🆘 Seems entry has changed! It should be `./index`'));
      }

      config.entry[entryName.replace('antd', `antd.${theme}`)] = replacedPath;
      delete config.entry[entryName];
    });

    // apply ${theme} less variables
    injectLessVariables(config, vars);
    // ignore emit ${theme} entry js & js.map file
    config.plugins.push(
      new RemovePlugin({
        after: {
          root: './dist',
          include: [
            `antd.${theme}.js`,
            `antd.${theme}.js.map`,
            `antd.${theme}.min.js`,
            `antd.${theme}.min.js.map`,
          ],
          log: false,
          logWarning: false,
        },
      }),
    );
  });
}

const legacyEntryVars = {
  'root-entry-name': 'default',
};
const webpackConfig = injectLessVariables(getWebpackConfig(false), legacyEntryVars);
const webpackESMConfig = injectLessVariables(getWebpackConfig(false, true), legacyEntryVars);
const webpackDarkConfig = injectLessVariables(getWebpackConfig(false), legacyEntryVars);
const webpackCompactConfig = injectLessVariables(getWebpackConfig(false), legacyEntryVars);
const webpackVariableConfig = injectLessVariables(getWebpackConfig(false), {
  'root-entry-name': 'variable',
});

webpackConfig.forEach(config => {
  injectWarningCondition(config);
});

if (process.env.RUN_ENV === 'PRODUCTION') {
  webpackConfig.forEach(config => {
    externalDayjs(config);
    addLocales(config);
    // Reduce non-minified dist files size
    config.optimization.usedExports = true;
    // use esbuild
    if (process.env.ESBUILD || process.env.CSB_REPO) {
      config.optimization.minimizer[0] = new ESBuildMinifyPlugin({
        target: 'es2015',
        css: true,
      });
    }
    config.plugins.push(
      new BundleAnalyzerPlugin({
        analyzerMode: 'static',
        openAnalyzer: false,
        reportFilename: '../report.html',
      }),
    );

    if (!process.env.NO_DUP_CHECK) {
      config.plugins.push(
        new DuplicatePackageCheckerPlugin({
          verbose: true,
          emitError: true,
        }),
      );
    }
  });

  processWebpackThemeConfig(webpackDarkConfig, 'dark', darkVars);
  processWebpackThemeConfig(webpackCompactConfig, 'compact', compactVars);
  processWebpackThemeConfig(webpackVariableConfig, 'variable', {});
}

module.exports = [
  ...webpackConfig,
  ...webpackESMConfig,
  ...webpackDarkConfig,
  ...webpackCompactConfig,
  ...webpackVariableConfig,
];<|MERGE_RESOLUTION|>--- conflicted
+++ resolved
@@ -41,21 +41,13 @@
 }
 
 function externalDayjs(config) {
-<<<<<<< HEAD
-  config.externals.dayjs = {
-    root: 'dayjs',
-    commonjs2: 'dayjs',
-    commonjs: 'dayjs',
-    amd: 'dayjs',
-    module: 'dayjs',
-  };
-=======
   config.externals.push({
     dayjs: {
       root: 'dayjs',
       commonjs2: 'dayjs',
       commonjs: 'dayjs',
       amd: 'dayjs',
+      module: 'dayjs',
     },
   });
   config.externals.push(function ({ _context, request }, callback) {
@@ -66,11 +58,11 @@
         commonjs2: name,
         commonjs: name,
         amd: name,
+        module: name,
       });
     }
     callback();
   });
->>>>>>> 333c48c6
 }
 
 function injectWarningCondition(config) {
